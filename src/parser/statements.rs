// TODO:
// - Rewrite this in the same style as shell_expand::words.
// - Validate syntax in methods

use std::u16;
use std::io::{self, Write};
use shell::flow_control::Statement;
use super::peg::parse;

bitflags! {
    pub struct Flags : u16 {
        const SQUOTE = 1;
        const DQUOTE = 2;
        const BACKSL = 4;
        const COMM_1 = 8;
        const COMM_2 = 16;
        const VBRACE = 32;
        const ARRAY  = 64;
        const VARIAB = 128;
        const METHOD = 256;
    }
}


#[derive(Debug, PartialEq)]
pub enum StatementError<'a> {
    IllegalCommandName(&'a str),
    InvalidCharacter(char, usize),
    UnterminatedSubshell,
    UnterminatedBracedVar,
    UnterminatedBrace,
    UnterminatedMethod,
    ExpectedCommandButFound(&'static str)
}

pub fn check_statement<'a>(statement: Result<&str, StatementError<'a>>) -> Statement {
    match statement {
        Ok(statement) => parse(statement),
        Err(err) => {
            let stderr = io::stderr();
            match err {
                StatementError::IllegalCommandName(command) => {
                    let _ = writeln!(stderr.lock(), "ion: illegal command name: {}", command);
                }
                StatementError::InvalidCharacter(character, position) => {
                    let _ = writeln!(stderr.lock(),
                        "ion: syntax error: '{}' at position {} is out of place",
                        character, position);
                },
                StatementError::UnterminatedSubshell => {
                    let _ = writeln!(stderr.lock(), "ion: syntax error: unterminated subshell");
                },
                StatementError::UnterminatedBrace => {
                    let _ = writeln!(stderr.lock(), "ion: syntax error: unterminated brace");
                },
                StatementError::UnterminatedBracedVar => {
                    let _ = writeln!(stderr.lock(), "ion: syntax error: unterminated braced var");
                },
                StatementError::UnterminatedMethod => {
                    let _ = writeln!(stderr.lock(), "ion: syntax error: unterminated method");
                }
                StatementError::ExpectedCommandButFound(element) => {
                    let _ = writeln!(stderr.lock(), "ion: expected command, but found {}", element);
                }
            }
            Statement::Error(-1)
        }
    }
}

pub struct StatementSplitter<'a> {
    data:  &'a str,
    read:  usize,
    flags: Flags,
    array_level: u8,
    array_process_level: u8,
    process_level: u8,
    brace_level: u8,
}

impl<'a> StatementSplitter<'a> {
    pub fn new(data: &'a str) -> StatementSplitter<'a> {
        StatementSplitter {
            data: data,
            read: 0,
            flags: Flags::empty(),
            array_level: 0,
            array_process_level: 0,
            process_level: 0,
            brace_level: 0
        }
    }
}

impl<'a> Iterator for StatementSplitter<'a> {
    type Item = Result<&'a str, StatementError<'a>>;
    fn next(&mut self) -> Option<Result<&'a str, StatementError<'a>>> {
        let start = self.read;
        let mut first_arg_found = false;
        let mut else_found = false;
        let mut else_pos = 0;
        let mut error = None;
        for character in self.data.bytes().skip(self.read) {
            self.read += 1;
            match character {
                0...47 | 58...64 | 91...94 | 96 | 123...124 | 126...127 if self.flags.contains(VBRACE) => {
                    // If we are just ending the braced section continue as normal
                    if error.is_none() {
                        error = Some(StatementError::InvalidCharacter(character as char, self.read))
                    }
                },
                _ if self.flags.contains(BACKSL)      => self.flags.toggle(BACKSL),
                b'\\'                                 => self.flags.toggle(BACKSL),
                b'\'' if !self.flags.contains(DQUOTE) => self.flags.toggle(SQUOTE),
                b'"'  if !self.flags.contains(SQUOTE) => self.flags.toggle(DQUOTE),
                b'@'  if !self.flags.contains(SQUOTE) => {
                    self.flags -= COMM_1;
                    self.flags |= COMM_2 | ARRAY;
                    continue
                }
                b'$' if !self.flags.contains(SQUOTE) => {
                    self.flags -= COMM_2;
                    self.flags |= COMM_1 | VARIAB;
                    continue
                },
<<<<<<< HEAD
                b'{' if self.flags.contains(COMM_1) => self.flags |= VBRACE,
                b'{' if !self.flags.intersects(SQUOTE | DQUOTE) => self.brace_level += 1,
                b'}' if self.flags.contains(VBRACE) => self.flags.toggle(VBRACE),
                b'}' if !self.flags.intersects(SQUOTE | DQUOTE) => {
=======
                b'{'  if self.flags & (COMM_1 + COMM_2) != 0 => self.flags |= VBRACE,
                b'{'  if self.flags & (SQUOTE + DQUOTE) == 0 => self.brace_level += 1,
                b'}'  if self.flags & VBRACE != 0 => self.flags ^= VBRACE,
                b'}'  if self.flags & (SQUOTE + DQUOTE) == 0 => {
>>>>>>> 0b26e175
                    if self.brace_level == 0 {
                        if error.is_none() {
                            error = Some(StatementError::InvalidCharacter(character as char, self.read))
                        }
                    } else {
                        self.brace_level -= 1;
                    }
                },
                b'('  if !self.flags.intersects(COMM_1 | VARIAB | ARRAY) => {
                    if error.is_none() && !self.flags.intersects(SQUOTE | DQUOTE) {
                        error = Some(StatementError::InvalidCharacter(character as char, self.read))
                    }
                },
                b'(' if self.flags.contains(COMM_1) => {
                    self.process_level += 1;
                    self.flags -= VARIAB | ARRAY;
                },
                b'(' if self.flags.intersects(VARIAB | ARRAY) => {
                    self.flags -= VARIAB | ARRAY;
                    self.flags |= METHOD;
                },
                b'[' if self.flags.contains(COMM_2) => {
                    self.array_process_level += 1;
                },
                b'[' if !self.flags.contains(SQUOTE) => self.array_level += 1,
                b']' if self.array_process_level == 0 && self.array_level == 0 && !self.flags.contains(SQUOTE) => {
                    if error.is_none() {
                        error = Some(StatementError::InvalidCharacter(character as char, self.read))
                    }
                },
                b']' if !self.flags.contains(SQUOTE) && self.array_level != 0 => self.array_level -= 1,
                b']' if !self.flags.contains(SQUOTE) => self.array_process_level -= 1,
                b')' if !self.flags.contains(SQUOTE) && self.flags.contains(METHOD) => {
                    self.flags ^= METHOD;
                },
                b')' if self.process_level == 0 && self.array_level == 0 && !self.flags.contains(SQUOTE) => {
                    if error.is_none() && !self.flags.intersects(SQUOTE | DQUOTE) {
                        error = Some(StatementError::InvalidCharacter(character as char, self.read))
                    }
                },
                b')' if !self.flags.contains(SQUOTE) => self.process_level -= 1,
                b';' if !self.flags.intersects(SQUOTE | DQUOTE) && self.process_level == 0 && self.array_process_level == 0 => {
                    return match error {
                        Some(error) => Some(Err(error)),
                        None        => Some(Ok(self.data[start..self.read-1].trim()))
                    };
                },
                b'#' if !self.flags.intersects(SQUOTE | DQUOTE) && self.process_level == 0 && self.array_process_level == 0 => {
                    let output = self.data[start..self.read-1].trim();
                    self.read = self.data.len();
                    return match error {
                        Some(error) => Some(Err(error)),
                        None        => Some(Ok(output))
                    };
                },
                b' ' if else_found => {
                    let output = &self.data[else_pos..self.read-1].trim();
                    if !output.is_empty() {
                        if "if" != *output {
                            self.read = else_pos;
                            return Some(Ok("else"));
                        }
                    }
                    else_found = false;
                }
                b' ' if !first_arg_found => {
                    let output = &self.data[start..self.read-1].trim();
                    if !output.is_empty() {
                        match *output {
                            "else" => {
                                else_found = true;
                                else_pos = self.read;
                            },
                            _ => first_arg_found = true
                        }
                    }
                }
                _ => ()
            }
            self.flags -= COMM_1 | COMM_2;
        }

        if start == self.read {
            None
        } else {
            self.read = self.data.len();
            match error {
                Some(error) => Some(Err(error)),
                None if self.process_level != 0 || self.array_process_level != 0 ||
                    self.array_level != 0 =>
                {
                    Some(Err(StatementError::UnterminatedSubshell))
                },
                None if self.flags.contains(METHOD) => Some(Err(StatementError::UnterminatedMethod)),
                None if self.flags.contains(VBRACE) => Some(Err(StatementError::UnterminatedBracedVar)),
                None if self.brace_level != 0    => Some(Err(StatementError::UnterminatedBrace)),
                None => {
                    let output = self.data[start..].trim();
                    match output.as_bytes()[0] {
                        b'>' | b'<' | b'^' => Some(Err(StatementError::ExpectedCommandButFound("redirection"))),
                        b'|'               => Some(Err(StatementError::ExpectedCommandButFound("pipe"))),
                        b'&'               => Some(Err(StatementError::ExpectedCommandButFound("&"))),
                        b'*' | b'%' | b'?' | b'{' | b'}' => Some(Err(StatementError::IllegalCommandName(output))),
                        _                                => Some(Ok(output))
                    }
                }
            }
        }
    }
}

#[test]
fn syntax_errors() {
    let command = "echo (echo one); echo $((echo one); echo ) two; echo $(echo one";
    let results = StatementSplitter::new(command).collect::<Vec<Result<&str, StatementError>>>();
    assert_eq!(results[0], Err(StatementError::InvalidCharacter('(', 6)));
    assert_eq!(results[1], Err(StatementError::InvalidCharacter('(', 25)));
    assert_eq!(results[2], Err(StatementError::InvalidCharacter(')', 42)));
    assert_eq!(results[3], Err(StatementError::UnterminatedSubshell));
    assert_eq!(results.len(), 4);

    let command = ">echo";
    let results = StatementSplitter::new(command).collect::<Vec<Result<&str, StatementError>>>();
    assert_eq!(results[0], Err(StatementError::ExpectedCommandButFound("redirection")));
    assert_eq!(results.len(), 1);
}

#[test]
fn methods() {
    let command = "echo $join(array, ', '); echo @join(var, ', ')";
    let statements = StatementSplitter::new(command).collect::<Vec<_>>();
    assert_eq!(statements[0], Ok("echo $join(array, ', ')"));
    assert_eq!(statements[1], Ok("echo @join(var, ', ')"));
    assert_eq!(statements.len(), 2);
}

#[test]
fn processes() {
    let command = "echo $(seq 1 10); echo $(seq 1 10)";
    for statement in StatementSplitter::new(command) {
        assert_eq!(statement, Ok("echo $(seq 1 10)"));
    }
}

#[test]
fn array_processes() {
    let command = "echo @[echo one; sleep 1]; echo @[echo one; sleep 1]";
    for statement in StatementSplitter::new(command) {
        assert_eq!(statement, Ok("echo @[echo one; sleep 1]"));
    }
}

#[test]
fn process_with_statements() {
    let command = "echo $(seq 1 10; seq 1 10)";
    for statement in StatementSplitter::new(command) {
        assert_eq!(statement, Ok(command));
    }
}

#[test]
fn quotes() {
    let command = "echo \"This ;'is a test\"; echo 'This ;\" is also a test'";
    let results = StatementSplitter::new(command).collect::<Vec<Result<&str, StatementError>>>();
    assert_eq!(results.len(), 2);
    assert_eq!(results[0], Ok("echo \"This ;'is a test\""));
    assert_eq!(results[1], Ok("echo 'This ;\" is also a test'"));
}

#[test]
fn comments() {
    let command = "echo $(echo one # two); echo three # four";
    let results = StatementSplitter::new(command).collect::<Vec<Result<&str, StatementError>>>();
    assert_eq!(results.len(), 2);
    assert_eq!(results[0], Ok("echo $(echo one # two)"));
    assert_eq!(results[1], Ok("echo three"));
}

#[test]
fn nested_process() {
    let command = "echo $(echo one $(echo two) three)";
    let results = StatementSplitter::new(command).collect::<Vec<Result<&str, StatementError>>>();
    assert_eq!(results.len(), 1);
    assert_eq!(results[0], Ok(command));

    let command = "echo $(echo $(echo one; echo two); echo two)";
    let results = StatementSplitter::new(command).collect::<Vec<Result<&str, StatementError>>>();
    assert_eq!(results.len(), 1);
    assert_eq!(results[0], Ok(command));
}

#[test]
fn nested_array_process() {
    let command = "echo @[echo one @[echo two] three]";
    let results = StatementSplitter::new(command).collect::<Vec<Result<&str, StatementError>>>();
    assert_eq!(results.len(), 1);
    assert_eq!(results[0], Ok(command));

    let command = "echo @[echo @[echo one; echo two]; echo two]";
    let results = StatementSplitter::new(command).collect::<Vec<Result<&str, StatementError>>>();
    assert_eq!(results.len(), 1);
    assert_eq!(results[0], Ok(command));
}

#[test]
fn braced_variables() {
    let command = "echo ${foo}bar ${bar}baz ${baz}quux @{zardoz}wibble";
    let results = StatementSplitter::new(command).collect::<Vec<Result<&str, StatementError>>>();
    assert_eq!(results.len(), 1);
    assert_eq!(results, vec![Ok(command)]);
}<|MERGE_RESOLUTION|>--- conflicted
+++ resolved
@@ -123,17 +123,10 @@
                     self.flags |= COMM_1 | VARIAB;
                     continue
                 },
-<<<<<<< HEAD
-                b'{' if self.flags.contains(COMM_1) => self.flags |= VBRACE,
+                b'{' if self.flags.intersects(COMM_1 | COMM_2) => self.flags |= VBRACE,
                 b'{' if !self.flags.intersects(SQUOTE | DQUOTE) => self.brace_level += 1,
                 b'}' if self.flags.contains(VBRACE) => self.flags.toggle(VBRACE),
                 b'}' if !self.flags.intersects(SQUOTE | DQUOTE) => {
-=======
-                b'{'  if self.flags & (COMM_1 + COMM_2) != 0 => self.flags |= VBRACE,
-                b'{'  if self.flags & (SQUOTE + DQUOTE) == 0 => self.brace_level += 1,
-                b'}'  if self.flags & VBRACE != 0 => self.flags ^= VBRACE,
-                b'}'  if self.flags & (SQUOTE + DQUOTE) == 0 => {
->>>>>>> 0b26e175
                     if self.brace_level == 0 {
                         if error.is_none() {
                             error = Some(StatementError::InvalidCharacter(character as char, self.read))
