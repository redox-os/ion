// TODO:
// - Rewrite this in the same style as shell_expand::words.
// - Validate syntax in methods

use std::u16;
use std::io::{self, Write};
use shell::flow_control::Statement;
use super::peg::parse;

bitflags! {
    pub struct Flags : u16 {
        const SQUOTE = 1;
        const DQUOTE = 2;
        const BACKSL = 4;
        const COMM_1 = 8;
        const COMM_2 = 16;
        const VBRACE = 32;
        const ARRAY  = 64;
        const VARIAB = 128;
        const METHOD = 256;
    }
}


#[derive(Debug, PartialEq)]
pub enum StatementError<'a> {
    IllegalCommandName(&'a str),
    InvalidCharacter(char, usize),
    UnterminatedSubshell,
    UnterminatedBracedVar,
    UnterminatedBrace,
    UnterminatedMethod,
    ExpectedCommandButFound(&'static str)
}

pub fn check_statement<'a>(statement: Result<&str, StatementError<'a>>) -> Statement {
    match statement {
        Ok(statement) => parse(statement),
        Err(err) => {
            let stderr = io::stderr();
            match err {
                StatementError::IllegalCommandName(command) => {
                    let _ = writeln!(stderr.lock(), "ion: illegal command name: {}", command);
                }
                StatementError::InvalidCharacter(character, position) => {
                    let _ = writeln!(stderr.lock(),
                        "ion: syntax error: '{}' at position {} is out of place",
                        character, position);
                },
                StatementError::UnterminatedSubshell => {
                    let _ = writeln!(stderr.lock(), "ion: syntax error: unterminated subshell");
                },
                StatementError::UnterminatedBrace => {
                    let _ = writeln!(stderr.lock(), "ion: syntax error: unterminated brace");
                },
                StatementError::UnterminatedBracedVar => {
                    let _ = writeln!(stderr.lock(), "ion: syntax error: unterminated braced var");
                },
                StatementError::UnterminatedMethod => {
                    let _ = writeln!(stderr.lock(), "ion: syntax error: unterminated method");
                }
                StatementError::ExpectedCommandButFound(element) => {
                    let _ = writeln!(stderr.lock(), "ion: expected command, but found {}", element);
                }
            }
            Statement::Error(-1)
        }
    }
}

pub struct StatementSplitter<'a> {
    data:  &'a str,
    read:  usize,
    flags: Flags,
    array_level: u8,
    array_process_level: u8,
    process_level: u8,
    brace_level: u8,
}

impl<'a> StatementSplitter<'a> {
    pub fn new(data: &'a str) -> StatementSplitter<'a> {
        StatementSplitter {
            data: data,
            read: 0,
            flags: Flags::empty(),
            array_level: 0,
            array_process_level: 0,
            process_level: 0,
            brace_level: 0
        }
    }
}

impl<'a> Iterator for StatementSplitter<'a> {
    type Item = Result<&'a str, StatementError<'a>>;
    fn next(&mut self) -> Option<Result<&'a str, StatementError<'a>>> {
        let start = self.read;
        let mut first_arg_found = false;
        let mut else_found = false;
        let mut else_pos = 0;
        let mut error = None;
        for character in self.data.bytes().skip(self.read) {
            self.read += 1;
            match character {
                0...47 | 58...64 | 91...94 | 96 | 123...124 | 126...127 if self.flags.contains(VBRACE) => {
                    // If we are just ending the braced section continue as normal
                    if error.is_none() {
                        error = Some(StatementError::InvalidCharacter(character as char, self.read))
                    }
                },
<<<<<<< HEAD
                _ if self.flags.contains(BACKSL)      => self.flags.toggle(BACKSL),
                b'\\'                                 => self.flags.toggle(BACKSL),
                b'\'' if !self.flags.contains(DQUOTE) => self.flags.toggle(SQUOTE),
                b'"'  if !self.flags.contains(SQUOTE) => self.flags.toggle(DQUOTE),
                b'@'  if !self.flags.contains(SQUOTE) => {
                    self.flags -= COMM_1;
                    self.flags |= COMM_2 | ARRAY;
=======
                _ if self.flags & BACKSL != 0     => self.flags ^= BACKSL,
                b'\\'                             => self.flags ^= BACKSL,
                b'\'' if self.flags & DQUOTE == 0 => {
                    self.flags ^= SQUOTE;
                    self.flags &= u16::MAX ^ (VARIAB + ARRAY);
                },
                b'"'  if self.flags & SQUOTE == 0 => {
                    self.flags ^= DQUOTE;
                    self.flags &= u16::MAX ^ (VARIAB + ARRAY);
                },
                b'@'  if self.flags & SQUOTE == 0 => {
                    self.flags &= u16::MAX ^ COMM_1;
                    self.flags |= COMM_2 + ARRAY;
>>>>>>> 048f034c
                    continue
                }
                b'$' if !self.flags.contains(SQUOTE) => {
                    self.flags -= COMM_2;
                    self.flags |= COMM_1 | VARIAB;
                    continue
                },
                b'{' if self.flags.intersects(COMM_1 | COMM_2) => self.flags |= VBRACE,
                b'{' if !self.flags.intersects(SQUOTE | DQUOTE) => self.brace_level += 1,
                b'}' if self.flags.contains(VBRACE) => self.flags.toggle(VBRACE),
                b'}' if !self.flags.intersects(SQUOTE | DQUOTE) => {
                    if self.brace_level == 0 {
                        if error.is_none() {
                            error = Some(StatementError::InvalidCharacter(character as char, self.read))
                        }
                    } else {
                        self.brace_level -= 1;
                    }
                },
                b'('  if !self.flags.intersects(COMM_1 | VARIAB | ARRAY) => {
                    if error.is_none() && !self.flags.intersects(SQUOTE | DQUOTE) {
                        error = Some(StatementError::InvalidCharacter(character as char, self.read))
                    }
                },
                b'(' if self.flags.contains(COMM_1) => {
                    self.process_level += 1;
                    self.flags -= VARIAB | ARRAY;
                },
                b'(' if self.flags.intersects(VARIAB | ARRAY) => {
                    self.flags -= VARIAB | ARRAY;
                    self.flags |= METHOD;
                },
                b'[' if self.flags.contains(COMM_2) => {
                    self.array_process_level += 1;
                },
                b'[' if !self.flags.contains(SQUOTE) => self.array_level += 1,
                b']' if self.array_process_level == 0 && self.array_level == 0 && !self.flags.contains(SQUOTE) => {
                    if error.is_none() {
                        error = Some(StatementError::InvalidCharacter(character as char, self.read))
                    }
                },
                b']' if !self.flags.contains(SQUOTE) && self.array_level != 0 => self.array_level -= 1,
                b']' if !self.flags.contains(SQUOTE) => self.array_process_level -= 1,
                b')' if !self.flags.contains(SQUOTE) && self.flags.contains(METHOD) => {
                    self.flags ^= METHOD;
                },
                b')' if self.process_level == 0 && self.array_level == 0 && !self.flags.contains(SQUOTE) => {
                    if error.is_none() && !self.flags.intersects(SQUOTE | DQUOTE) {
                        error = Some(StatementError::InvalidCharacter(character as char, self.read))
                    }
                },
                b')' if !self.flags.contains(SQUOTE) => self.process_level -= 1,
                b';' if !self.flags.intersects(SQUOTE | DQUOTE) && self.process_level == 0 && self.array_process_level == 0 => {
                    return match error {
                        Some(error) => Some(Err(error)),
                        None        => Some(Ok(self.data[start..self.read-1].trim()))
                    };
                },
                b'#' if !self.flags.intersects(SQUOTE | DQUOTE) && self.process_level == 0 && self.array_process_level == 0 => {
                    let output = self.data[start..self.read-1].trim();
                    self.read = self.data.len();
                    return match error {
                        Some(error) => Some(Err(error)),
                        None        => Some(Ok(output))
                    };
                },
                b' ' if else_found => {
                    let output = &self.data[else_pos..self.read-1].trim();
                    if !output.is_empty() {
                        if "if" != *output {
                            self.read = else_pos;
                            return Some(Ok("else"));
                        }
                    }
                    else_found = false;
                }
                b' ' if !first_arg_found => {
                    let output = &self.data[start..self.read-1].trim();
                    if !output.is_empty() {
                        match *output {
                            "else" => {
                                else_found = true;
                                else_pos = self.read;
                            },
                            _ => first_arg_found = true
                        }
                    }
                }
                0...47 | 58...64 | 91...94 | 96 | 123...127 => self.flags &= u16::MAX ^ (VARIAB + ARRAY),
                _ => ()
            }
            self.flags -= COMM_1 | COMM_2;
        }

        if start == self.read {
            None
        } else {
            self.read = self.data.len();
            match error {
                Some(error) => Some(Err(error)),
                None if self.process_level != 0 || self.array_process_level != 0 ||
                    self.array_level != 0 =>
                {
                    Some(Err(StatementError::UnterminatedSubshell))
                },
                None if self.flags.contains(METHOD) => Some(Err(StatementError::UnterminatedMethod)),
                None if self.flags.contains(VBRACE) => Some(Err(StatementError::UnterminatedBracedVar)),
                None if self.brace_level != 0    => Some(Err(StatementError::UnterminatedBrace)),
                None => {
                    let output = self.data[start..].trim();
                    match output.as_bytes()[0] {
                        b'>' | b'<' | b'^' => Some(Err(StatementError::ExpectedCommandButFound("redirection"))),
                        b'|'               => Some(Err(StatementError::ExpectedCommandButFound("pipe"))),
                        b'&'               => Some(Err(StatementError::ExpectedCommandButFound("&"))),
                        b'*' | b'%' | b'?' | b'{' | b'}' => Some(Err(StatementError::IllegalCommandName(output))),
                        _                                => Some(Ok(output))
                    }
                }
            }
        }
    }
}

#[test]
fn syntax_errors() {
    let command = "echo (echo one); echo $((echo one); echo ) two; echo $(echo one";
    let results = StatementSplitter::new(command).collect::<Vec<Result<&str, StatementError>>>();
    assert_eq!(results[0], Err(StatementError::InvalidCharacter('(', 6)));
    assert_eq!(results[1], Err(StatementError::InvalidCharacter('(', 25)));
    assert_eq!(results[2], Err(StatementError::InvalidCharacter(')', 42)));
    assert_eq!(results[3], Err(StatementError::UnterminatedSubshell));
    assert_eq!(results.len(), 4);

    let command = ">echo";
    let results = StatementSplitter::new(command).collect::<Vec<Result<&str, StatementError>>>();
    assert_eq!(results[0], Err(StatementError::ExpectedCommandButFound("redirection")));
    assert_eq!(results.len(), 1);
}

#[test]
fn methods() {
    let command = "echo $join(array, ', '); echo @join(var, ', ')";
    let statements = StatementSplitter::new(command).collect::<Vec<_>>();
    assert_eq!(statements[0], Ok("echo $join(array, ', ')"));
    assert_eq!(statements[1], Ok("echo @join(var, ', ')"));
    assert_eq!(statements.len(), 2);
}

#[test]
fn processes() {
    let command = "echo $(seq 1 10); echo $(seq 1 10)";
    for statement in StatementSplitter::new(command) {
        assert_eq!(statement, Ok("echo $(seq 1 10)"));
    }
}

#[test]
fn array_processes() {
    let command = "echo @[echo one; sleep 1]; echo @[echo one; sleep 1]";
    for statement in StatementSplitter::new(command) {
        assert_eq!(statement, Ok("echo @[echo one; sleep 1]"));
    }
}

#[test]
fn process_with_statements() {
    let command = "echo $(seq 1 10; seq 1 10)";
    for statement in StatementSplitter::new(command) {
        assert_eq!(statement, Ok(command));
    }
}

#[test]
fn quotes() {
    let command = "echo \"This ;'is a test\"; echo 'This ;\" is also a test'";
    let results = StatementSplitter::new(command).collect::<Vec<Result<&str, StatementError>>>();
    assert_eq!(results.len(), 2);
    assert_eq!(results[0], Ok("echo \"This ;'is a test\""));
    assert_eq!(results[1], Ok("echo 'This ;\" is also a test'"));
}

#[test]
fn comments() {
    let command = "echo $(echo one # two); echo three # four";
    let results = StatementSplitter::new(command).collect::<Vec<Result<&str, StatementError>>>();
    assert_eq!(results.len(), 2);
    assert_eq!(results[0], Ok("echo $(echo one # two)"));
    assert_eq!(results[1], Ok("echo three"));
}

#[test]
fn nested_process() {
    let command = "echo $(echo one $(echo two) three)";
    let results = StatementSplitter::new(command).collect::<Vec<Result<&str, StatementError>>>();
    assert_eq!(results.len(), 1);
    assert_eq!(results[0], Ok(command));

    let command = "echo $(echo $(echo one; echo two); echo two)";
    let results = StatementSplitter::new(command).collect::<Vec<Result<&str, StatementError>>>();
    assert_eq!(results.len(), 1);
    assert_eq!(results[0], Ok(command));
}

#[test]
fn nested_array_process() {
    let command = "echo @[echo one @[echo two] three]";
    let results = StatementSplitter::new(command).collect::<Vec<Result<&str, StatementError>>>();
    assert_eq!(results.len(), 1);
    assert_eq!(results[0], Ok(command));

    let command = "echo @[echo @[echo one; echo two]; echo two]";
    let results = StatementSplitter::new(command).collect::<Vec<Result<&str, StatementError>>>();
    assert_eq!(results.len(), 1);
    assert_eq!(results[0], Ok(command));
}

#[test]
fn braced_variables() {
    let command = "echo ${foo}bar ${bar}baz ${baz}quux @{zardoz}wibble";
    let results = StatementSplitter::new(command).collect::<Vec<Result<&str, StatementError>>>();
    assert_eq!(results.len(), 1);
    assert_eq!(results, vec![Ok(command)]);
}<|MERGE_RESOLUTION|>--- conflicted
+++ resolved
@@ -109,29 +109,19 @@
                         error = Some(StatementError::InvalidCharacter(character as char, self.read))
                     }
                 },
-<<<<<<< HEAD
                 _ if self.flags.contains(BACKSL)      => self.flags.toggle(BACKSL),
                 b'\\'                                 => self.flags.toggle(BACKSL),
-                b'\'' if !self.flags.contains(DQUOTE) => self.flags.toggle(SQUOTE),
-                b'"'  if !self.flags.contains(SQUOTE) => self.flags.toggle(DQUOTE),
+                b'\'' if !self.flags.contains(DQUOTE) => {
+                    self.flags.toggle(SQUOTE);
+                    self.flags -= VARIAB | ARRAY;
+                },
+                b'"'  if !self.flags.contains(SQUOTE) => {
+                    self.flags.toggle(DQUOTE);
+                    self.flags -= VARIAB | ARRAY;
+                },
                 b'@'  if !self.flags.contains(SQUOTE) => {
                     self.flags -= COMM_1;
                     self.flags |= COMM_2 | ARRAY;
-=======
-                _ if self.flags & BACKSL != 0     => self.flags ^= BACKSL,
-                b'\\'                             => self.flags ^= BACKSL,
-                b'\'' if self.flags & DQUOTE == 0 => {
-                    self.flags ^= SQUOTE;
-                    self.flags &= u16::MAX ^ (VARIAB + ARRAY);
-                },
-                b'"'  if self.flags & SQUOTE == 0 => {
-                    self.flags ^= DQUOTE;
-                    self.flags &= u16::MAX ^ (VARIAB + ARRAY);
-                },
-                b'@'  if self.flags & SQUOTE == 0 => {
-                    self.flags &= u16::MAX ^ COMM_1;
-                    self.flags |= COMM_2 + ARRAY;
->>>>>>> 048f034c
                     continue
                 }
                 b'$' if !self.flags.contains(SQUOTE) => {
@@ -220,7 +210,7 @@
                         }
                     }
                 }
-                0...47 | 58...64 | 91...94 | 96 | 123...127 => self.flags &= u16::MAX ^ (VARIAB + ARRAY),
+                0...47 | 58...64 | 91...94 | 96 | 123...127 => self.flags -= VARIAB | ARRAY,
                 _ => ()
             }
             self.flags -= COMM_1 | COMM_2;
