extern crate ion_shell;
extern crate smallvec;

<<<<<<< HEAD
use ion_shell::{Binary, ShellBuilder};
use ion_shell::JobControl;
use ion_shell::MAN_ION;
use ion_shell::flags::NO_EXEC;
=======
use ion_shell::{flags::NO_EXEC, Binary, JobControl, ShellBuilder, MAN_ION};
>>>>>>> 5845bddd
use smallvec::SmallVec;
use std::{
    env,
    error::Error,
    io::{stdout, Write},
    iter::FromIterator,
};

fn main() {
    let mut shell = ShellBuilder::new()
        .install_signal_handler()
        .block_signals()
        .set_unique_pid()
        .as_binary();

    let mut args = env::args().skip(1);
    while let Some(path) = args.next() {
        match path.as_str() {
            "-n" | "--no-execute" => {
                shell.flags |= NO_EXEC;
                continue;
            }
            "-c" => shell.execute_arguments(args),
            "-v" | "--version" => shell.display_version(),
            "-h" | "--help" => {
                let stdout = stdout();
                let mut stdout = stdout.lock();
                match stdout
                    .write_all(MAN_ION.as_bytes())
                    .and_then(|_| stdout.flush())
                {
                    Ok(_) => return,
                    Err(err) => panic!("{}", err.description().to_owned()),
                }
            }
            _ => {
                let mut array = SmallVec::from_iter(Some(path.clone().into()));
                for arg in args {
                    array.push(arg.into());
                }
                shell.variables.set_array("args", array);
                if let Err(err) = shell.execute_script(&path) {
                    eprintln!("ion: {}", err);
                }
            }
        }

        shell.wait_for_background();
        let previous_status = shell.previous_status;
        shell.exit(previous_status);
    }

    shell.execute_interactive();
}<|MERGE_RESOLUTION|>--- conflicted
+++ resolved
@@ -1,14 +1,7 @@
 extern crate ion_shell;
 extern crate smallvec;
 
-<<<<<<< HEAD
-use ion_shell::{Binary, ShellBuilder};
-use ion_shell::JobControl;
-use ion_shell::MAN_ION;
-use ion_shell::flags::NO_EXEC;
-=======
 use ion_shell::{flags::NO_EXEC, Binary, JobControl, ShellBuilder, MAN_ION};
->>>>>>> 5845bddd
 use smallvec::SmallVec;
 use std::{
     env,
