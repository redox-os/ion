--- conflicted
+++ resolved
@@ -46,15 +46,7 @@
 mod builtins;
 mod shell;
 
-<<<<<<< HEAD
-pub use shell::{Binary, Capture, Fork, IonError, IonResult, Shell, ShellBuilder};
-pub use shell::binary::MAN_ION;
-pub use shell::flags;
-pub use shell::pipe_exec::job_control::JobControl;
-pub use shell::status;
-=======
 pub use shell::{
     binary::MAN_ION, flags, pipe_exec::job_control::JobControl, status, Binary, Capture, Fork,
     IonError, IonResult, Shell, ShellBuilder,
-};
->>>>>>> 5845bddd
+};