use super::{
    colors::Colors,
    directory_stack::DirectoryStack,
    plugins::namespaces::{self, StringNamespace},
    status::{FAILURE, SUCCESS},
};
use fnv::FnvHashMap;
use liner::Context;
use std::{
    env,
    io::{self, BufRead},
};
use sys::{self, geteuid, getpid, getuid, is_root, variables as self_sys};
use types::{
    Array, ArrayVariableContext, HashMap, HashMapVariableContext, Identifier, Key, Value,
    VariableContext,
};
use unicode_segmentation::UnicodeSegmentation;
use xdg::BaseDirectories;

lazy_static! {
    static ref STRING_NAMESPACES: FnvHashMap<Identifier, StringNamespace> = namespaces::collect();
}

#[derive(Clone, Debug)]
pub struct Variables {
    pub hashmaps:  HashMapVariableContext,
    pub arrays:    ArrayVariableContext,
    pub variables: VariableContext,
    pub aliases:   VariableContext,
    flags:         u8,
}

impl Default for Variables {
    fn default() -> Variables {
        let mut map = FnvHashMap::with_capacity_and_hasher(64, Default::default());
        map.insert("DIRECTORY_STACK_SIZE".into(), "1000".into());
        map.insert("HISTORY_SIZE".into(), "1000".into());
        map.insert("HISTFILE_SIZE".into(), "100000".into());
        map.insert(
            "PROMPT".into(),
            "${x::1B}]0;${USER}: \
             ${PWD}${x::07}${c::0x55,bold}${USER}${c::default}:${c::0x4B}${SWD}${c::default}# \
             ${c::reset}"
                .into(),
        );

        // Set the PID, UID, and EUID variables.
        map.insert(
            "PID".into(),
            getpid().ok().map_or("?".into(), |id| id.to_string()),
        );
        map.insert(
            "UID".into(),
            getuid().ok().map_or("?".into(), |id| id.to_string()),
        );
        map.insert(
            "EUID".into(),
            geteuid().ok().map_or("?".into(), |id| id.to_string()),
        );

        // Initialize the HISTFILE variable
        if let Ok(base_dirs) = BaseDirectories::with_prefix("ion") {
            if let Ok(mut path) = base_dirs.place_data_file("history") {
                map.insert("HISTFILE".into(), path.to_str().unwrap_or("?").into());
                map.insert("HISTFILE_ENABLED".into(), "1".into());
            }
        }

        // Initialize the PWD (Present Working Directory) variable
        env::current_dir().ok().map_or_else(
            || env::set_var("PWD", "?"),
            |path| env::set_var("PWD", path.to_str().unwrap_or("?")),
        );

        // Initialize the HOME variable
        env::home_dir().map_or_else(
            || env::set_var("HOME", "?"),
            |path| env::set_var("HOME", path.to_str().unwrap_or("?")),
        );
        Variables {
            hashmaps:  FnvHashMap::with_capacity_and_hasher(64, Default::default()),
            arrays:    FnvHashMap::with_capacity_and_hasher(64, Default::default()),
            variables: map,
            aliases:   FnvHashMap::with_capacity_and_hasher(64, Default::default()),
            flags:     0,
        }
    }
}

const PLUGIN: u8 = 1;

impl Variables {
<<<<<<< HEAD
    pub(crate) fn has_plugin_support(&self) -> bool { self.flags & PLUGIN != 0 }

    pub(crate) fn enable_plugins(&mut self) { self.flags |= PLUGIN; }

    pub(crate) fn disable_plugins(&mut self) { self.flags &= 255 ^ PLUGIN; }

    pub(crate) fn read<I: IntoIterator>(&mut self, args: I) -> i32
    where
        I::Item: AsRef<str>,
    {
        if sys::isatty(sys::STDIN_FILENO) {
            let mut con = Context::new();
            for arg in args.into_iter().skip(1) {
                match con.read_line(format!("{}=", arg.as_ref().trim()), &mut |_| {}) {
                    | Ok(buffer) => self.set_var(arg.as_ref(), buffer.trim()),
                    Err(_) => return FAILURE,
                }
            }
        } else {
            let stdin = io::stdin();
            let handle = stdin.lock();
            let mut lines = handle.lines();
            for arg in args.into_iter().skip(1) {
                if let Some(Ok(line)) = lines.next() {
                    self.set_var(arg.as_ref(), line.trim());
                }
            }
        }
        SUCCESS
    }
=======
    #[allow(dead_code)]
    pub(crate) fn is_hashmap_reference(key: &str) -> Option<(Identifier, Key)> {
        let mut key_iter = key.split('[');
>>>>>>> 5845bddd

        if let Some(map_name) = key_iter.next() {
            if Variables::is_valid_variable_name(map_name) {
                if let Some(mut inner_key) = key_iter.next() {
                    if inner_key.ends_with(']') {
                        inner_key = inner_key.split(']').next().unwrap_or("");
                        inner_key = inner_key.trim_matches(|c| c == '\'' || c == '\"');
                        return Some((map_name.into(), inner_key.into()));
                    }
                }
            }
        }
        None
    }

    pub(crate) fn tilde_expansion(&self, word: &str, dir_stack: &DirectoryStack) -> Option<String> {
        let mut chars = word.char_indices();

        let tilde_prefix;
        let remainder;

        loop {
            if let Some((ind, c)) = chars.next() {
                if c == '/' || c == '$' {
                    tilde_prefix = &word[1..ind];
                    remainder = &word[ind..];
                    break;
                }
            } else {
                tilde_prefix = &word[1..];
                remainder = "";
                break;
            }
        }

        match tilde_prefix {
            "" => if let Some(home) = env::home_dir() {
                return Some(home.to_string_lossy().to_string() + remainder);
            },
            "+" => if let Some(pwd) = self.get_var("PWD") {
                return Some(pwd.to_string() + remainder);
            } else if let Ok(pwd) = env::current_dir() {
                return Some(pwd.to_string_lossy().to_string() + remainder);
            },
            "-" => if let Some(oldpwd) = self.get_var("OLDPWD") {
                return Some(oldpwd.to_string() + remainder);
            },
            _ => {
                let neg;
                let tilde_num;

                if tilde_prefix.starts_with('+') {
                    tilde_num = &tilde_prefix[1..];
                    neg = false;
                } else if tilde_prefix.starts_with('-') {
                    tilde_num = &tilde_prefix[1..];
                    neg = true;
                } else {
                    tilde_num = tilde_prefix;
                    neg = false;
                }

                match tilde_num.parse() {
                    Ok(num) => {
                        let res = if neg {
                            dir_stack.dir_from_top(num)
                        } else {
                            dir_stack.dir_from_bottom(num)
                        };

                        if let Some(path) = res {
                            return Some(path.to_str().unwrap().to_string());
                        }
                    }
                    Err(_) => if let Some(home) = self_sys::get_user_home(tilde_prefix) {
                        return Some(home + remainder);
                    },
                }
            }
        }
        None
    }

    pub(crate) fn is_valid_variable_name(name: &str) -> bool {
        name.chars().all(Variables::is_valid_variable_character)
    }

    pub(crate) fn is_valid_variable_character(c: char) -> bool {
        c.is_alphanumeric() || c == '_' || c == '?'
    }

    pub fn get_vars<'a>(&'a self) -> impl Iterator<Item = Identifier> + 'a {
        self.variables
            .keys()
            .cloned()
            .chain(env::vars().map(|(k, _)| k.into()))
    }

    pub fn unset_var(&mut self, name: &str) -> Option<Value> { self.variables.remove(name) }

    pub fn get_var_or_empty(&self, name: &str) -> Value { self.get_var(name).unwrap_or_default() }

    pub fn get_var(&self, name: &str) -> Option<Value> {
        match name {
            "MWD" => return Some(self.get_minimal_directory()),
            "SWD" => return Some(self.get_simplified_directory()),
            _ => (),
        }
        if let Some((name, variable)) = name.find("::").map(|pos| (&name[..pos], &name[pos + 2..]))
        {
            // If the parsed name contains the '::' pattern, then a namespace was
            // designated. Find it.
            match name {
                "c" | "color" => Colors::collect(variable).into_string(),
                "x" | "hex" => match u8::from_str_radix(variable, 16) {
                    Ok(c) => Some((c as char).to_string()),
                    Err(why) => {
                        eprintln!("ion: hex parse error: {}: {}", variable, why);
                        None
                    }
                },
                "env" => env::var(variable).map(Into::into).ok(),
                _ => {
                    if is_root() {
                        eprintln!("ion: root is not allowed to execute plugins");
                        return None;
                    }

                    if !self.has_plugin_support() {
                        eprintln!(
                            "ion: plugins are disabled. Considering enabling them with `let \
                             NS_PLUGINS = 1`"
                        );
                        return None;
                    }

                    // Attempt to obtain the given namespace from our lazily-generated map of
                    // namespaces.
                    if let Some(namespace) = STRING_NAMESPACES.get(name.into()) {
                        // Attempt to execute the given function from that namespace, and map it's
                        // results.
                        match namespace.execute(variable.into()) {
                            Ok(value) => value.map(Into::into),
                            Err(why) => {
                                eprintln!("ion: string namespace error: {}: {}", name, why);
                                None
                            }
                        }
                    } else {
                        eprintln!("ion: unsupported namespace: '{}'", name);
                        None
                    }
                }
            }
        } else {
            // Otherwise, it's just a simple variable name.
            self.variables
                .get(name)
                .cloned()
                .or_else(|| env::var(name).map(Into::into).ok())
        }
    }

    /// Obtains the value for the **MWD** variable.
    ///
    /// Further minimizes the directory path in the same manner that Fish does by default.
    /// That is, if more than two parents are visible in the path, all parent directories
    /// of the current directory will be reduced to a single character.
    fn get_minimal_directory(&self) -> Value {
        let swd = self.get_simplified_directory();

        {
            // Temporarily borrow the `swd` variable while we attempt to assemble a minimal
            // variant of the directory path. If that is not possible, we will cancel the
            // borrow and return `swd` itself as the minified path.
            let elements = swd.split("/")
                .filter(|s| !s.is_empty())
                .collect::<Vec<&str>>();
            if elements.len() > 2 {
                let mut output = String::new();
                for element in &elements[0..elements.len() - 1] {
                    let mut segmenter = UnicodeSegmentation::graphemes(*element, true);
                    let grapheme = segmenter.next().unwrap();
                    output.push_str(grapheme);
                    if grapheme == "." {
                        output.push_str(segmenter.next().unwrap());
                    }
                    output.push('/');
                }
                output.push_str(&elements[elements.len() - 1]);
                return output;
            }
        }

        swd
    }

    /// Obtains the value for the **SWD** variable.
    ///
    /// Useful for getting smaller prompts, this will produce a simplified variant of the
    /// working directory which the leading `HOME` prefix replaced with a tilde character.
    fn get_simplified_directory(&self) -> Value {
        self.get_var("PWD")
            .unwrap()
            .replace(&self.get_var("HOME").unwrap(), "~")
    }

    pub fn unset_array(&mut self, name: &str) -> Option<Array> { self.arrays.remove(name) }

    pub fn get_array(&self, name: &str) -> Option<&Array> { self.arrays.get(name) }

    pub fn get_map(&self, name: &str) -> Option<&HashMap> { self.hashmaps.get(name) }

    #[allow(dead_code)]
    pub(crate) fn set_hashmap_value(&mut self, name: &str, key: &str, value: &str) {
        if !name.is_empty() {
            if let Some(map) = self.hashmaps.get_mut(name) {
                map.insert(key.into(), value.into());
                return;
            }

            let mut map = HashMap::with_capacity_and_hasher(4, Default::default());
            map.insert(key.into(), value.into());
            self.hashmaps.insert(name.into(), map);
        }
    }

    pub fn set_array(&mut self, name: &str, value: Array) {
        if !name.is_empty() {
            if value.is_empty() {
                self.arrays.remove(name);
            } else {
                self.arrays.insert(name.into(), value);
            }
        }
    }

    pub fn set_var(&mut self, name: &str, value: &str) {
        if !name.is_empty() {
            if value.is_empty() {
                self.variables.remove(name);
            } else {
                if name == "NS_PLUGINS" {
                    match value {
                        "0" => self.disable_plugins(),
                        "1" => self.enable_plugins(),
                        _ => eprintln!(
                            "ion: unsupported value for NS_PLUGINS. Value must be either 0 or 1."
                        ),
                    }
                    return;
                }
                self.variables.insert(name.into(), value.into());
            }
        }
    }

    pub(crate) fn read<I: IntoIterator>(&mut self, args: I) -> i32
    where
        I::Item: AsRef<str>,
    {
        if sys::isatty(sys::STDIN_FILENO) {
            let mut con = Context::new();
            for arg in args.into_iter().skip(1) {
                match con.read_line(format!("{}=", arg.as_ref().trim()), &mut |_| {}) {
                    Ok(buffer) => self.set_var(arg.as_ref(), buffer.trim()),
                    Err(_) => return FAILURE,
                }
            }
        } else {
            let stdin = io::stdin();
            let handle = stdin.lock();
            let mut lines = handle.lines();
            for arg in args.into_iter().skip(1) {
                if let Some(Ok(line)) = lines.next() {
                    self.set_var(arg.as_ref(), line.trim());
                }
            }
        }
        SUCCESS
    }

    pub(crate) fn disable_plugins(&mut self) { self.flags &= 255 ^ PLUGIN; }

    pub(crate) fn enable_plugins(&mut self) { self.flags |= PLUGIN; }

    pub(crate) fn has_plugin_support(&self) -> bool { self.flags & PLUGIN != 0 }
}

#[cfg(test)]
mod tests {
    use super::*;
    use parser::{expand_string, Expander};

    struct VariableExpander(pub Variables);

    impl Expander for VariableExpander {
        fn variable(&self, var: &str, _: bool) -> Option<Value> { self.0.get_var(var) }
    }

    #[test]
    fn undefined_variable_expands_to_empty_string() {
        let variables = Variables::default();
        let expanded = expand_string("$FOO", &VariableExpander(variables), false).join("");
        assert_eq!("", &expanded);
    }

    #[test]
    fn set_var_and_expand_a_variable() {
        let mut variables = Variables::default();
        variables.set_var("FOO", "BAR");
        let expanded = expand_string("$FOO", &VariableExpander(variables), false).join("");
        assert_eq!("BAR", &expanded);
    }

    #[test]
    fn decompose_map_reference() {
        if let Some((map_name, inner_key)) = Variables::is_hashmap_reference("map[\'key\']") {
            assert!(map_name == "map".into());
            assert!(inner_key == "key".into());
        } else {
            assert!(false);
        }
    }

    #[test]
    fn minimal_directory_var_should_compact_path() {
        let mut variables = Variables::default();
        variables.set_var("PWD", "/var/log/nix");
        assert_eq!(
            "v/l/nix",
            variables.get_var("MWD").expect("no value returned")
        );
    }

    #[test]
    fn minimal_directory_var_shouldnt_compact_path() {
        let mut variables = Variables::default();
        variables.set_var("PWD", "/var/log");
        assert_eq!(
            "/var/log",
            variables.get_var("MWD").expect("no value returned")
        );
    }
}<|MERGE_RESOLUTION|>--- conflicted
+++ resolved
@@ -91,42 +91,9 @@
 const PLUGIN: u8 = 1;
 
 impl Variables {
-<<<<<<< HEAD
-    pub(crate) fn has_plugin_support(&self) -> bool { self.flags & PLUGIN != 0 }
-
-    pub(crate) fn enable_plugins(&mut self) { self.flags |= PLUGIN; }
-
-    pub(crate) fn disable_plugins(&mut self) { self.flags &= 255 ^ PLUGIN; }
-
-    pub(crate) fn read<I: IntoIterator>(&mut self, args: I) -> i32
-    where
-        I::Item: AsRef<str>,
-    {
-        if sys::isatty(sys::STDIN_FILENO) {
-            let mut con = Context::new();
-            for arg in args.into_iter().skip(1) {
-                match con.read_line(format!("{}=", arg.as_ref().trim()), &mut |_| {}) {
-                    | Ok(buffer) => self.set_var(arg.as_ref(), buffer.trim()),
-                    Err(_) => return FAILURE,
-                }
-            }
-        } else {
-            let stdin = io::stdin();
-            let handle = stdin.lock();
-            let mut lines = handle.lines();
-            for arg in args.into_iter().skip(1) {
-                if let Some(Ok(line)) = lines.next() {
-                    self.set_var(arg.as_ref(), line.trim());
-                }
-            }
-        }
-        SUCCESS
-    }
-=======
     #[allow(dead_code)]
     pub(crate) fn is_hashmap_reference(key: &str) -> Option<(Identifier, Key)> {
         let mut key_iter = key.split('[');
->>>>>>> 5845bddd
 
         if let Some(map_name) = key_iter.next() {
             if Variables::is_valid_variable_name(map_name) {
