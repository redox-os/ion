--- conflicted
+++ resolved
@@ -132,11 +132,7 @@
                     status: sys::wait_for_child(pid).map_err(|why| IonError::Fork { why })?,
                 })
             }
-<<<<<<< HEAD
-            Err(why) => Err(IonError::Fork { why: why }),
-=======
             Err(why) => Err(IonError::Fork { why }),
->>>>>>> 5845bddd
         }
     }
 
