--- conflicted
+++ resolved
@@ -47,11 +47,7 @@
     job_control::{BackgroundProcess, JobControl},
     pipe_exec::PipelineExecution,
     status::*,
-<<<<<<< HEAD
-    variables::{VariableType, Variables},
-=======
-    variables::{VariableType, Variables, GetVariable},
->>>>>>> 3bda0b67
+    variables::{GetVariable, VariableType, Variables},
 };
 use builtins::{BuiltinMap, BUILTINS};
 use liner::Context;
@@ -253,7 +249,7 @@
     /// Gets any variable, if it exists within the shell's variable map.
     pub fn get<T>(&self, name: &str) -> Option<T>
     where
-        Variables : GetVariable<T>
+        Variables: GetVariable<T>,
     {
         self.variables.get::<T>(name)
     }
