--- conflicted
+++ resolved
@@ -1,11 +1,3 @@
-<<<<<<< HEAD
-use super::status::{FAILURE, SUCCESS};
-use super::variables::Variables;
-use std::borrow::Cow;
-use std::collections::VecDeque;
-use std::env::{current_dir, home_dir, set_current_dir};
-use std::path::PathBuf;
-=======
 use super::{
     status::{FAILURE, SUCCESS},
     variables::Variables,
@@ -16,7 +8,6 @@
     env::{current_dir, home_dir, set_current_dir},
     path::PathBuf,
 };
->>>>>>> 5845bddd
 
 pub struct DirectoryStack {
     dirs: VecDeque<PathBuf>, // The top is always the current directory
@@ -54,15 +45,6 @@
         self.rotate_left(len - (num % len));
     }
 
-<<<<<<< HEAD
-    /// Attempts to set the current directory to the directory stack's previous directory,
-    /// and then removes the front directory from the stack.
-    pub(crate) fn popd<I: IntoIterator>(
-        &mut self,
-        args: I,
-        variables: &mut Variables,
-    ) -> Result<(), Cow<'static, str>>
-=======
     // pushd +<num>
     fn rotate_left(&mut self, num: usize) {
         let cloned = self.dirs.clone();
@@ -102,7 +84,6 @@
     pub(crate) fn dir_from_top(&self, num: usize) -> Option<&PathBuf> { self.dirs.get(num) }
 
     pub(crate) fn dirs<I: IntoIterator>(&mut self, args: I) -> i32
->>>>>>> 5845bddd
     where
         I::Item: AsRef<str>,
     {
@@ -243,20 +224,6 @@
         )
     }
 
-<<<<<<< HEAD
-    fn switch_to_previous_directory(
-        &mut self,
-        variables: &Variables,
-    ) -> Result<(), Cow<'static, str>> {
-        match self.get_previous_dir(variables) {
-            Some(prev) => {
-                self.dirs.remove(0);
-                let prev = prev.to_string();
-                println!("{}", prev);
-                self.change_and_push_dir(&prev, variables)
-            }
-            None => Err(Cow::Borrowed("ion: no previous directory to switch to")),
-=======
     fn update_env_variables(&mut self, variables: &mut Variables) {
         // Update $OLDPWD
         let old_pwd = variables.get_var_or_empty("PWD");
@@ -270,7 +237,6 @@
         match current_dir() {
             Ok(current_dir) => variables.set_var("PWD", current_dir.to_str().unwrap_or("?")),
             Err(_) => variables.set_var("PWD", "?"),
->>>>>>> 5845bddd
         }
     }
 
@@ -299,31 +265,6 @@
 
     pub(crate) fn pushd<I: IntoIterator>(
         &mut self,
-<<<<<<< HEAD
-        dir: &str,
-        variables: &Variables,
-    ) -> Result<(), Cow<'static, str>> {
-        use std::path::{Component, Path};
-
-        // Create a clone of the current directory.
-        let mut new_dir = match self.dirs.front() {
-            Some(cur_dir) => cur_dir.clone(),
-            None => PathBuf::new(),
-        };
-
-        // Iterate through components of the specified directory
-        // and calculate the new path based on them.
-        for component in Path::new(dir).components() {
-            match component {
-                Component::CurDir => {}
-                Component::ParentDir => {
-                    new_dir.pop();
-                }
-                _ => {
-                    new_dir.push(component);
-                }
-            };
-=======
         args: I,
         variables: &mut Variables,
     ) -> Result<(), Cow<'static, str>>
@@ -335,7 +276,6 @@
             RotLeft(usize),  // +[num]
             RotRight(usize), // -[num]
             Push(PathBuf),   // [dir]
->>>>>>> 5845bddd
         }
 
         let mut keep_front = false; // whether the -n option is present
@@ -355,14 +295,6 @@
             } else {
                 return Err(Cow::Borrowed("ion: pushd: too many arguments\n"));
             }
-<<<<<<< HEAD
-            Err(err) => Err(Cow::Owned(format!(
-                "ion: failed to set current dir to {}: {}\n",
-                new_dir.to_string_lossy(),
-                err
-            ))),
-=======
->>>>>>> 5845bddd
         }
 
         let len = self.dirs.len();
