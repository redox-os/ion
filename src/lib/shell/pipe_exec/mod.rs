--- conflicted
+++ resolved
@@ -10,26 +10,6 @@
 pub mod job_control;
 mod streams;
 
-<<<<<<< HEAD
-use self::fork::fork_pipe;
-use self::job_control::{JobControl, ProcessState};
-use self::streams::{duplicate_streams, redir, redirect_streams};
-use super::{JobKind, Shell};
-use super::flags::*;
-use super::flow_control::FunctionError;
-use super::fork_function::command_not_found;
-use super::job::{RefinedJob, TeeItem};
-use super::signals::{self, SignalHandler};
-use super::status::*;
-use builtins::{self, BuiltinFunction};
-use parser::pipelines::{Input, PipeItem, Pipeline, RedirectFrom, Redirection};
-use std::fs::{File, OpenOptions};
-use std::io::{self, Error, Write};
-use std::iter;
-use std::os::unix::io::{AsRawFd, FromRawFd, RawFd};
-use std::path::Path;
-use std::process::{self, exit};
-=======
 use self::{
     fork::fork_pipe,
     job_control::{JobControl, ProcessState},
@@ -55,7 +35,6 @@
     path::Path,
     process::{self, exit},
 };
->>>>>>> 5845bddd
 use sys;
 
 type RefinedItem = (RefinedJob, JobKind, Vec<Redirection>, Vec<Input>);
@@ -208,11 +187,7 @@
     }
 
     macro_rules! set_one_tee {
-<<<<<<< HEAD
-        ($new: ident, $outputs: ident, $job: ident, $kind: ident, $teed: ident, $other: ident) => {{
-=======
         ($new:ident, $outputs:ident, $job:ident, $kind:ident, $teed:ident, $other:ident) => {{
->>>>>>> 5845bddd
             let mut tee = TeeItem {
                 sinks:  Vec::new(),
                 source: None,
@@ -507,25 +482,6 @@
         }
     }
 
-<<<<<<< HEAD
-        let piped_commands = match do_redirection(piped_commands) {
-            Some(c) => c,
-            None => return COULD_NOT_EXEC,
-        };
-
-        // If the given pipeline is a background task, fork the shell.
-        if let Some((command_name, disown)) = possible_background_name {
-            fork_pipe(
-                self,
-                piped_commands,
-                command_name,
-                if disown {
-                    ProcessState::Empty
-                } else {
-                    ProcessState::Running
-                },
-            )
-=======
     fn exec_multi_out(
         &mut self,
         items: &mut (Option<TeeItem>, Option<TeeItem>),
@@ -567,7 +523,6 @@
         if let Err(e) = res {
             eprintln!("ion: error in multiple output redirection process: {:?}", e);
             FAILURE
->>>>>>> 5845bddd
         } else {
             SUCCESS
         }
@@ -809,59 +764,6 @@
                 },
             )
         } else {
-<<<<<<< HEAD
-            SUCCESS
-        }
-    }
-
-    fn exec_external(
-        &mut self,
-        name: &str,
-        args: &[&str],
-        stdin: &Option<File>,
-        stdout: &Option<File>,
-        stderr: &Option<File>,
-    ) -> i32 {
-        let result = sys::fork_and_exec(
-            name,
-            &args,
-            if let Some(ref f) = *stdin {
-                Some(f.as_raw_fd())
-            } else {
-                None
-            },
-            if let Some(ref f) = *stdout {
-                Some(f.as_raw_fd())
-            } else {
-                None
-            },
-            if let Some(ref f) = *stderr {
-                Some(f.as_raw_fd())
-            } else {
-                None
-            },
-            false,
-            || prepare_child(true, 0),
-        );
-
-        match result {
-            Ok(pid) => {
-                let _ = sys::setpgid(pid, pid);
-                let _ = sys::tcsetpgrp(0, pid);
-                let _ = sys::wait_for_interrupt(pid);
-                let _ = sys::kill(pid, sys::SIGCONT);
-                self.watch_foreground(-(pid as i32), "")
-            }
-            Err(ref err) if err.kind() == io::ErrorKind::NotFound => {
-                if !command_not_found(self, &name) {
-                    eprintln!("ion: command not found: {}", name);
-                }
-                NO_SUCH_COMMAND
-            }
-            Err(ref err) => {
-                eprintln!("ion: command exec error: {}", err);
-                FAILURE
-=======
             // While active, the SIGTTOU signal will be ignored.
             let _sig_ignore = SignalHandler::new();
             let foreground = !self.is_background_shell;
@@ -870,7 +772,6 @@
             // Set the shell as the foreground process again to regain the TTY.
             if foreground && !self.is_library {
                 let _ = sys::tcsetpgrp(0, process::id());
->>>>>>> 5845bddd
             }
             exit_status
         }
@@ -1212,7 +1113,6 @@
                 close(stdout);
                 close(stdin);
                 exit(ret);
-<<<<<<< HEAD
             }
             Ok(pid) => {
                 close(stdin);
@@ -1220,15 +1120,6 @@
                 *last_pid = *current_pid;
                 *current_pid = pid;
             }
-=======
-            }
-            Ok(pid) => {
-                close(stdin);
-                close(stdout);
-                *last_pid = *current_pid;
-                *current_pid = pid;
-            }
->>>>>>> 5845bddd
             Err(e) => eprintln!("ion: failed to fork {}: {}", short, e),
         },
         RefinedJob::Tee {
