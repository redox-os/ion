use super::super::{completer::*, flags, Binary, Shell};
use crate::sys;
use liner::{BasicCompleter, CursorPosition, Event, EventKind};
use std::{env, io::ErrorKind, mem, path::PathBuf};

pub(crate) fn readln(shell: &mut Shell) -> Option<String> {
    let prompt = shell.prompt();
    let dirs = &shell.directory_stack;
    let vars = &shell.variables;
    let builtins = &shell.builtins;
    let dirs = &shell.directory_stack;

    let line =
        shell.context.as_mut().unwrap().read_line(prompt, None, &mut |Event { editor, kind }| {
            if let EventKind::BeforeComplete = kind {
                let (words, pos) = editor.get_words_and_cursor_position();

                let filename = match pos {
                    CursorPosition::InWord(index) => index > 0,
                    CursorPosition::InSpace(Some(_), _) => true,
                    CursorPosition::InSpace(None, _) => false,
                    CursorPosition::OnWordLeftEdge(index) => index >= 1,
<<<<<<< HEAD
                    CursorPosition::OnWordRightEdge(index) => {
                        words.into_iter().nth(index).and_then(|(start, end)| {
                            let filename = editor.current_buffer().range(start, end);
                            Some(complete_as_file(&env::current_dir().ok()?, &filename, index))
                        }) == Some(true)
                    }
=======
                    CursorPosition::OnWordRightEdge(index) => words
                        .into_iter()
                        .nth(index)
                        .map(|(start, end)| editor.current_buffer().range(start, end))
                        .and_then(|filename| {
                            Some(complete_as_file(&env::current_dir().ok()?, &filename, index))
                        })
                        .filter(|&x| x)
                        .is_some(),
>>>>>>> 33799f7f
                };

                let dir_completer = env::current_dir()
                    .ok()
                    .as_ref()
                    .and_then(|dir| dir.to_str())
                    .map(|dir| IonFileCompleter::new(Some(dir), dirs, vars));

                if filename {
                    if let Some(completer) = dir_completer {
                        mem::replace(&mut editor.context().completer, Some(Box::new(completer)));
                    }
                } else {
                    // Collects the current list of values from history for completion.
                    let history = editor
                        .context()
                        .history
                        .buffers
                        .iter()
                        // Map each underlying `liner::Buffer` into a `String`.
                        .map(|x| x.chars().cloned().collect());
                    // Creates a list of definitions from the shell environment that
                    // will be used
                    // in the creation of a custom completer.
                    let words = builtins
                        .keys()
                        .iter()
                        // Add built-in commands to the completer's definitions.
                        .map(|&s| s.to_string())
                        // Add the history list to the completer's definitions.
<<<<<<< HEAD
                        .chain(history)
=======
                        // Map each underlying `liner::Buffer` into a `String`.
                        .chain(editor.context().history.buffers.iter().map(|x| x.to_string()))
>>>>>>> 33799f7f
                        // Add the aliases to the completer's definitions.
                        .chain(vars.aliases().map(|(key, _)| key.to_string()))
                        // Add the list of available functions to the completer's
                        // definitions.
                        .chain(vars.functions().map(|(key, _)| key.to_string()))
                        // Add the list of available variables to the completer's
                        // definitions. TODO: We should make
                        // it free to do String->SmallString
                        //       and mostly free to go back (free if allocated)
                        .chain(vars.string_vars().map(|(s, _)| ["$", &s].concat()))
                        .collect();

                    // Initialize a new completer from the definitions collected.
                    let custom_completer = BasicCompleter::new(words);

                    // Creates completers containing definitions from all directories
                    // listed
                    // in the environment's **$PATH** variable.
                    let mut file_completers: Vec<_> = env::var("PATH")
                        .unwrap_or_else(|_| "/bin/".to_string())
                        .split(sys::PATH_SEPARATOR)
                        .map(|s| IonFileCompleter::new(Some(s), dirs, vars))
                        .collect();

                    // Also add files/directories in the current directory to the
                    // completion list.
                    if let Some(completer) = dir_completer {
                        file_completers.push(completer);
                    }

                    // Merge the collected definitions with the file path definitions.
                    let completer = MultiCompleter::new(file_completers, custom_completer);

                    // Replace the shell's current completer with the newly-created
                    // completer.
                    mem::replace(&mut editor.context().completer, Some(Box::new(completer)));
                }
            }
        });

    match line {
        Ok(line) => {
            if line.bytes().next() != Some(b'#') && line.bytes().any(|c| !c.is_ascii_whitespace()) {
                shell.flags |= flags::UNTERMINATED;
            }
            Some(line)
        }
        // Handles Ctrl + C
        Err(ref err) if err.kind() == ErrorKind::Interrupted => None,
        // Handles Ctrl + D
        Err(ref err) if err.kind() == ErrorKind::UnexpectedEof => {
            if shell.flow_control.unclosed_block() {
                shell.flow_control.pop();
                Some("".to_string())
            } else {
                shell.exit(shell.previous_status);
            }
        }
        Err(err) => {
            eprintln!("ion: liner: {}", err);
            None
        }
    }
}

/// Infer if the given filename is actually a partial filename
fn complete_as_file(current_dir: &PathBuf, filename: &str, index: usize) -> bool {
    let filename = filename.trim();
    let mut file = current_dir.clone();
    file.push(&filename);
    // If the user explicitly requests a file through this syntax then complete as
    // a file
    filename.starts_with('.') ||
    // If the file starts with a dollar sign, it's a variable, not a file
    (!filename.starts_with('$') &&
    // Once we are beyond the first string, assume its a file
    (index > 0 ||
    // If we are referencing a file that exists then just complete to that file
    file.exists() ||
    // If we have a partial file inside an existing directory, e.g. /foo/b when
    // /foo/bar exists, then treat it as file as long as `foo` isn't the
    // current directory, otherwise this would apply to any string `foo`
    file.parent().filter(|parent| parent.exists() && parent != current_dir).is_some()))
    // By default assume its not a file
}<|MERGE_RESOLUTION|>--- conflicted
+++ resolved
@@ -8,7 +8,6 @@
     let dirs = &shell.directory_stack;
     let vars = &shell.variables;
     let builtins = &shell.builtins;
-    let dirs = &shell.directory_stack;
 
     let line =
         shell.context.as_mut().unwrap().read_line(prompt, None, &mut |Event { editor, kind }| {
@@ -20,14 +19,6 @@
                     CursorPosition::InSpace(Some(_), _) => true,
                     CursorPosition::InSpace(None, _) => false,
                     CursorPosition::OnWordLeftEdge(index) => index >= 1,
-<<<<<<< HEAD
-                    CursorPosition::OnWordRightEdge(index) => {
-                        words.into_iter().nth(index).and_then(|(start, end)| {
-                            let filename = editor.current_buffer().range(start, end);
-                            Some(complete_as_file(&env::current_dir().ok()?, &filename, index))
-                        }) == Some(true)
-                    }
-=======
                     CursorPosition::OnWordRightEdge(index) => words
                         .into_iter()
                         .nth(index)
@@ -37,7 +28,6 @@
                         })
                         .filter(|&x| x)
                         .is_some(),
->>>>>>> 33799f7f
                 };
 
                 let dir_completer = env::current_dir()
@@ -51,14 +41,6 @@
                         mem::replace(&mut editor.context().completer, Some(Box::new(completer)));
                     }
                 } else {
-                    // Collects the current list of values from history for completion.
-                    let history = editor
-                        .context()
-                        .history
-                        .buffers
-                        .iter()
-                        // Map each underlying `liner::Buffer` into a `String`.
-                        .map(|x| x.chars().cloned().collect());
                     // Creates a list of definitions from the shell environment that
                     // will be used
                     // in the creation of a custom completer.
@@ -68,12 +50,8 @@
                         // Add built-in commands to the completer's definitions.
                         .map(|&s| s.to_string())
                         // Add the history list to the completer's definitions.
-<<<<<<< HEAD
-                        .chain(history)
-=======
                         // Map each underlying `liner::Buffer` into a `String`.
                         .chain(editor.context().history.buffers.iter().map(|x| x.to_string()))
->>>>>>> 33799f7f
                         // Add the aliases to the completer's definitions.
                         .chain(vars.aliases().map(|(key, _)| key.to_string()))
                         // Add the list of available functions to the completer's
