--- conflicted
+++ resolved
@@ -105,53 +105,40 @@
                                                 supported yet."
                     .to_string()),
                 Action::UpdateString(key, operator, expression) => {
-                    match value_check(self, &expression, &key.kind) {
-                        Ok(VariableType::Str(value)) => {
-                            let key_name: &str = &key.name;
-                            let lhs = self
-                                .variables
-                                .get::<types::Str>(key_name)
-                                .unwrap_or_else(|| "0".into());
-
-<<<<<<< HEAD
-                            math(&lhs, &key.kind, operator, &value, |value| {
-                                let mut str_value =
-                                    unsafe { str::from_utf8_unchecked(value) }.to_string();
-
-                                if key_name == "PATH" && str_value.find('~').is_some() {
-                                    str_value = str_value.replace(
-=======
-                            let result = math(&lhs, &key.kind, operator, &value, |value| {
-                                let str_value = unsafe { str::from_utf8_unchecked(value) };
-                                if key_name == "PATH" && str_value.find('~').is_some() {
-                                    let final_value = str_value.replace(
->>>>>>> 3bda0b67
-                                        "~",
-                                        env::var("HOME")
-                                            .as_ref()
-                                            .map(|s| s.as_str())
-                                            .unwrap_or("~"),
-<<<<<<< HEAD
-                                    )
-=======
-                                    );
-                                    env::set_var(
-                                        key_name,
-                                        &OsStr::from_bytes(final_value.as_bytes()),
-                                    )
-                                } else {
-                                    env::set_var(key_name, &OsStr::from_bytes(value))
->>>>>>> 3bda0b67
-                                }
-
-                                env::set_var(key_name, &OsStr::from_bytes(str_value.as_bytes()));
+                    value_check(self, &expression, &key.kind)
+                        .map_err(|why| format!("{}: {}", key.name, why))
+                        .and_then(|val| {
+                            if let VariableType::Str(value) = &val {
+                                let key_name: &str = &key.name;
+                                let lhs = self
+                                    .variables
+                                    .get::<types::Str>(key_name)
+                                    .unwrap_or_else(|| "0".into());
+
+                                math(&lhs, &key.kind, operator, &value, |value| {
+                                    let str_value = unsafe { str::from_utf8_unchecked(value) };
+                                    if key_name == "PATH" && str_value.find('~').is_some() {
+                                        let final_value = str_value.replace(
+                                            "~",
+                                            env::var("HOME")
+                                                .as_ref()
+                                                .map(|s| s.as_str())
+                                                .unwrap_or("~"),
+                                        );
+                                        env::set_var(
+                                            key_name,
+                                            &OsStr::from_bytes(final_value.as_bytes()),
+                                        )
+                                    } else {
+                                        env::set_var(key_name, &OsStr::from_bytes(value))
+                                    }
+                                    Ok(())
+                                })
+                                .map_err(|why| format!("{}", why))
+                            } else {
                                 Ok(())
-                            })
-                            .map_err(|e| e.to_string())
-                        }
-                        Err(why) => Err(format!("{}: {}", key.name, why)),
-                        _ => unreachable!(),
-                    }
+                            }
+                        })
                 }
             });
 
@@ -176,7 +163,6 @@
             }
         };
         for action in actions_step1 {
-<<<<<<< HEAD
             let err = action.map_err(|e| format!("{}", e)).and_then(|act| match act {
                 Action::UpdateArray(key, operator, expression) => {
                     let right_hand_side = value_check(self, &expression, &key.kind);
@@ -190,49 +176,6 @@
                                 if key.name == "HISTORY_IGNORE" {
                                     if let VariableType::Array(values) = &val {
                                         self.update_ignore_patterns(values);
-=======
-            match action {
-                Ok(Action::UpdateArray(key, operator, expression)) => {
-                    match operator {
-                        Operator::Equal | Operator::OptionalEqual => {
-                            match value_check(self, &expression, &key.kind) {
-                                Ok(var) => match var {
-                                    VariableType::Array(values) => {
-                                        // When we changed the HISTORY_IGNORE variable, update the
-                                        // ignore patterns. This happens first because `set_array`
-                                        // consumes 'values'
-                                        if key.name == "HISTORY_IGNORE" {
-                                            self.update_ignore_patterns(&values);
-                                        }
-                                        collected.insert(key.name, VariableType::Array(values));
-                                    },
-                                    VariableType::Str(_)
-                                    | VariableType::HashMap(_)
-                                    | VariableType::BTreeMap(_) => {
-                                        collected.insert(key.name, var);
-                                    }
-                                    _ => (),
-                                }
-                                Err(why) => {
-                                    eprintln!("ion: assignment error: {}: {}", key.name, why);
-                                    return FAILURE;
-                                }
-                            }
-                        }
-                        Operator::Concatenate => match value_check(self, &expression, &key.kind) {
-                            Ok(VariableType::Array(values)) => {
-                                match self.variables.get_mut(key.name) {
-                                    Some(VariableType::Array(ref mut array)) => {
-                                        array.extend(values);
-                                    }
-                                    None => {
-                                        eprintln!(
-                                            "ion: assignment error: {}: cannot concatenate \
-                                             non-array variable",
-                                            key.name
-                                        );
-                                        return FAILURE;
->>>>>>> 3bda0b67
                                     }
                                 }
                                 collected.insert(key.name, val);
@@ -257,46 +200,6 @@
                                             }
                                             _ => {}
                                         }
-<<<<<<< HEAD
-=======
-                                        None => {
-                                            eprintln!(
-                                                "ion: assignment error: {}: cannot head \
-                                                 concatenate non-array variable",
-                                                key.name
-                                            );
-                                            return FAILURE;
-                                        }
-                                        _ => (),
-                                    }
-                                }
-                                Err(why) => {
-                                    eprintln!("ion: assignment error: {}: {}", key.name, why);
-                                    return FAILURE;
-                                }
-                                _ => (),
-                            }
-                        }
-                        Operator::Filter => match value_check(self, &expression, &key.kind) {
-                            Ok(VariableType::Array(values)) => {
-                                match self.variables.get_mut(key.name) {
-                                    Some(VariableType::Array(ref mut array)) => {
-                                        *array = array
-                                            .iter()
-                                            .filter(|item| {
-                                                values.iter().all(|value| *item != value)
-                                            })
-                                            .cloned()
-                                            .collect();
-                                    }
-                                    None => {
-                                        eprintln!(
-                                            "ion: assignment error: {}: cannot head concatenate \
-                                             non-array variable",
-                                            key.name
-                                        );
-                                        return FAILURE;
->>>>>>> 3bda0b67
                                     }
                                 })
                             } else {
@@ -342,25 +245,9 @@
                                             array.push(value);
                                             Ok(())
                                         }
-<<<<<<< HEAD
                                         Operator::ConcatenateHead => {
                                             array.insert(0, value);
                                             Ok(())
-=======
-                                    };
-
-                                    let action: Box<dyn Fn(f64) -> f64> = match operator {
-                                        Operator::Add => Box::new(|src| src + value),
-                                        Operator::Divide => Box::new(|src| src / value),
-                                        Operator::Subtract => Box::new(|src| src - value),
-                                        Operator::Multiply => Box::new(|src| src * value),
-                                        _ => {
-                                            eprintln!(
-                                                "ion: assignment error: operator does not work on \
-                                                 arrays"
-                                            );
-                                            return FAILURE;
->>>>>>> 3bda0b67
                                         }
                                         Operator::Filter => {
                                             array.retain(|item| item != &value);
@@ -407,13 +294,8 @@
         }
 
         for action in actions_step2 {
-<<<<<<< HEAD
             match action.unwrap() {
                 Action::UpdateArray(key, operator, ..) => {
-=======
-            match action {
-                Ok(Action::UpdateArray(key, operator, ..)) => {
->>>>>>> 3bda0b67
                     if operator == Operator::OptionalEqual
                         && self.variables.get_ref(key.name).is_some()
                     {
@@ -432,7 +314,6 @@
                             (VariableType::Array(_), Primitive::Indexed(..)) => {
                                 Err("multi-dimensional arrays are not yet supported".to_string())
                             }
-<<<<<<< HEAD
                             (VariableType::HashMap(_), Primitive::HashMap(_))
                             | (VariableType::BTreeMap(_), Primitive::BTreeMap(_))
                             | (VariableType::Array(_), _) => {
@@ -476,47 +357,6 @@
                                     }
                                     VariableType::Array(_) => {
                                         Err("index variable cannot be an array".to_string())
-=======
-                        }
-                        Some(VariableType::Str(value)) => {
-                            if let Primitive::Indexed(ref index_value, ref index_kind) = key.kind {
-                                match value_check(self, index_value, index_kind) {
-                                    Ok(VariableType::Str(ref index)) => match self
-                                        .variables
-                                        .get_mut(key.name)
-                                    {
-                                        Some(VariableType::HashMap(hmap)) => {
-                                            hmap.insert(index.clone(), VariableType::Str(value));
-                                        }
-                                        Some(VariableType::BTreeMap(bmap)) => {
-                                            bmap.insert(index.clone(), VariableType::Str(value));
-                                        }
-                                        Some(VariableType::Array(array)) => {
-                                            let index_num = match index.parse::<usize>() {
-                                                Ok(num) => num,
-                                                Err(_) => {
-                                                    eprintln!(
-                                                        "ion: index variable does not contain a \
-                                                         numeric value: {}",
-                                                        index
-                                                    );
-                                                    return FAILURE;
-                                                }
-                                            };
-                                            if let Some(val) = array.get_mut(index_num) {
-                                                *val = value;
-                                            }
-                                        }
-                                        _ => (),
-                                    },
-                                    Ok(VariableType::Array(_)) => {
-                                        eprintln!("ion: index variable cannot be an array");
-                                        return FAILURE;
-                                    }
-                                    Ok(VariableType::HashMap(_)) => {
-                                        eprintln!("ion: index variable cannot be a hmap");
-                                        return FAILURE;
->>>>>>> 3bda0b67
                                     }
                                     VariableType::HashMap(_) => {
                                         Err("index variable cannot be a hmap".to_string())
@@ -535,11 +375,7 @@
                         return FAILURE;
                     }
                 }
-<<<<<<< HEAD
                 Action::UpdateString(key, operator, ..) => {
-=======
-                Ok(Action::UpdateString(key, operator, ..)) => {
->>>>>>> 3bda0b67
                     if operator == Operator::OptionalEqual
                         && self.variables.get_ref(key.name).is_some()
                     {
@@ -589,36 +425,11 @@
     rhs: &str,
     operation: F,
 ) -> Result<i64, MathError> {
-<<<<<<< HEAD
-    let lhs = match lhs.parse::<i64>() {
-        Ok(e) => Ok(e),
-        Err(_) => Err(MathError::LHS),
-    };
-    if let Ok(lhs) = lhs {
-        let rhs = match rhs.parse::<i64>() {
-            Ok(e) => Ok(e),
-            Err(_) => Err(MathError::RHS),
-        };
-        if let Ok(rs) = rhs {
-            let ret = operation(lhs, rs);
-            if let Some(n) = ret {
-                Ok(n)
-            } else {
-                Err(MathError::CalculationError)
-            }
-        } else {
-            rhs
-        }
-    } else {
-        lhs
-    }
-=======
     lhs.parse::<i64>().map_err(|_| MathError::LHS).and_then(|lhs| {
-        rhs.parse::<i64>().map_err(|_| MathError::RHS).and_then(|rhs| {
-            operation(lhs, rhs).ok_or(MathError::CalculationError)
-        })
+        rhs.parse::<i64>()
+            .map_err(|_| MathError::RHS)
+            .and_then(|rhs| operation(lhs, rhs).ok_or(MathError::CalculationError))
     })
->>>>>>> 3bda0b67
 }
 
 fn write_integer<F: FnMut(&[u8]) -> Result<(), MathError>>(
@@ -638,7 +449,6 @@
     mut writefn: F,
 ) -> Result<(), MathError> {
     match operator {
-<<<<<<< HEAD
         Operator::Add => match key {
             Primitive::Any | Primitive::Float => {
                 writefn(parse_f64(lhs, value, |lhs, rhs| lhs + rhs)?.to_string().as_bytes())
@@ -696,71 +506,6 @@
             }
             _ => Err(MathError::Unsupported),
         },
-=======
-        Operator::Add => {
-            if Primitive::Any == *key || Primitive::Float == *key {
-                writefn(parse_f64(lhs, value, |lhs, rhs| lhs + rhs)?.to_string().as_bytes());
-            } else if let Primitive::Integer = key {
-                write_integer(parse_i64(lhs, value, |lhs, rhs| Some(lhs + rhs))?, writefn);
-            } else {
-                return Err(MathError::Unsupported);
-            }
-        }
-        Operator::Divide => {
-            if Primitive::Any == *key || Primitive::Float == *key || Primitive::Integer == *key {
-                writefn(parse_f64(lhs, value, |lhs, rhs| lhs / rhs)?.to_string().as_bytes());
-            } else {
-                return Err(MathError::Unsupported);
-            }
-        }
-        Operator::IntegerDivide => {
-            if Primitive::Any == *key || Primitive::Float == *key {
-                write_integer(
-                    parse_i64(lhs, value, |lhs, rhs| {
-                        // We want to make sure we don't divide by zero, so instead, we give them a None as a result to signify that we were unable to calculate the result.
-                        if rhs == 0 {
-                            None
-                        } else {
-                            Some(lhs / rhs)
-                        }
-                    })?,
-                    writefn,
-                );
-            } else {
-                return Err(MathError::Unsupported);
-            }
-        }
-        Operator::Subtract => {
-            if Primitive::Any == *key || Primitive::Float == *key {
-                writefn(parse_f64(lhs, value, |lhs, rhs| lhs - rhs)?.to_string().as_bytes());
-            } else if let Primitive::Integer = key {
-                write_integer(parse_i64(lhs, value, |lhs, rhs| Some(lhs - rhs))?, writefn);
-            } else {
-                return Err(MathError::Unsupported);
-            }
-        }
-        Operator::Multiply => {
-            if Primitive::Any == *key || Primitive::Float == *key {
-                writefn(parse_f64(lhs, value, |lhs, rhs| lhs * rhs)?.to_string().as_bytes());
-            } else if let Primitive::Integer = key {
-                write_integer(parse_i64(lhs, value, |lhs, rhs| Some(lhs * rhs))?, writefn);
-            } else {
-                return Err(MathError::Unsupported);
-            }
-        }
-        Operator::Exponent => {
-            if Primitive::Any == *key || Primitive::Float == *key {
-                writefn(parse_f64(lhs, value, |lhs, rhs| lhs.powf(rhs))?.to_string().as_bytes());
-            } else if let Primitive::Integer = key {
-                write_integer(
-                    parse_i64(lhs, value, |lhs, rhs| Some(lhs.pow(rhs as u32)))?,
-                    writefn,
-                );
-            } else {
-                return Err(MathError::Unsupported);
-            }
-        }
->>>>>>> 3bda0b67
         Operator::Equal => writefn(value.as_bytes()),
         _ => Err(MathError::Unsupported),
     }
