extern crate syscall;

<<<<<<< HEAD
use std::{io, mem, slice};
use std::env;
use std::os::unix::ffi::OsStrExt;
use std::os::unix::io::RawFd;
use std::os::unix::process::ExitStatusExt;
use std::path::PathBuf;
use std::process::{exit, ExitStatus};
=======
use std::{
    env,
    io,
    mem,
    os::unix::{ffi::OsStrExt, io::RawFd, process::ExitStatusExt},
    path::PathBuf,
    process::{exit, ExitStatus},
    slice,
};
>>>>>>> 5845bddd
use syscall::{waitpid, SigAction, EINTR, WUNTRACED};

pub mod job_control;

pub(crate) const PATH_SEPARATOR: &str = ";";
pub(crate) const NULL_PATH: &str = "null:";

pub(crate) const O_CLOEXEC: usize = syscall::O_CLOEXEC;
pub(crate) const SIGHUP: i32 = syscall::SIGHUP as i32;
pub(crate) const SIGINT: i32 = syscall::SIGINT as i32;
pub(crate) const SIGTERM: i32 = syscall::SIGTERM as i32;
pub(crate) const SIGCONT: i32 = syscall::SIGCONT as i32;
pub(crate) const SIGSTOP: i32 = syscall::SIGSTOP as i32;
pub(crate) const SIGTSTP: i32 = syscall::SIGTSTP as i32;
pub(crate) const SIGPIPE: i32 = syscall::SIGPIPE as i32;

pub(crate) const STDIN_FILENO: RawFd = 0;
pub(crate) const STDOUT_FILENO: RawFd = 1;
pub(crate) const STDERR_FILENO: RawFd = 2;

pub(crate) fn geteuid() -> io::Result<u32> { cvt(syscall::geteuid()).map(|pid| pid as u32) }

pub(crate) fn getuid() -> io::Result<u32> { cvt(syscall::getuid()).map(|pid| pid as u32) }

pub(crate) fn is_root() -> bool { syscall::geteuid().map(|id| id == 0).unwrap_or(false) }

pub unsafe fn fork() -> io::Result<u32> { cvt(syscall::clone(0)).map(|pid| pid as u32) }

pub fn fork_exit(status: i32) -> ! { exit(status) }

pub fn wait_for_interrupt(pid: u32) -> io::Result<()> {
    let mut status = 0;

    loop {
        match waitpid(pid as usize, &mut status, WUNTRACED) {
            Err(ref error) if error.errno == EINTR => continue,
            Err(ref error) => break Err(io::Error::from_raw_os_error(error.errno)),
            Ok(_) => break Ok(()),
        }
    }
}

pub fn wait_for_child(pid: u32) -> io::Result<u8> {
    let mut status;
    use syscall::{waitpid, ECHILD};

    loop {
        status = 0;
        match waitpid(pid as usize, &mut status, WUNTRACED) {
            Err(ref error) if error.errno == ECHILD => break,
            Err(error) => return Err(io::Error::from_raw_os_error(error.errno)),
            _ => (),
        }
    }

    let status = ExitStatus::from_raw(status as i32);
    Ok(status.code().unwrap_or(0) as u8)
}

pub(crate) fn getpid() -> io::Result<u32> { cvt(syscall::getpid()).map(|pid| pid as u32) }

pub(crate) fn kill(pid: u32, signal: i32) -> io::Result<()> {
    cvt(syscall::kill(pid as usize, signal as usize)).and(Ok(()))
}

pub(crate) fn killpg(pgid: u32, signal: i32) -> io::Result<()> {
    cvt(syscall::kill(-(pgid as isize) as usize, signal as usize)).and(Ok(()))
}

pub(crate) fn pipe2(flags: usize) -> io::Result<(RawFd, RawFd)> {
    let mut fds = [0; 2];
    cvt(syscall::pipe2(&mut fds, flags))?;
    Ok((fds[0], fds[1]))
}

pub(crate) fn setpgid(pid: u32, pgid: u32) -> io::Result<()> {
    cvt(syscall::setpgid(pid as usize, pgid as usize)).and(Ok(()))
}

pub(crate) fn fork_and_exec<F: Fn()>(
    prog: &str,
    args: &[&str],
    stdin: Option<RawFd>,
    stdout: Option<RawFd>,
    stderr: Option<RawFd>,
    clear_env: bool,
    before_exec: F,
) -> io::Result<u32> {
    unsafe {
        match fork()? {
            0 => {
                if let Some(stdin) = stdin {
                    let _ = dup2(stdin, STDIN_FILENO);
                    let _ = close(stdin);
                }

                if let Some(stdout) = stdout {
                    let _ = dup2(stdout, STDOUT_FILENO);
                    let _ = close(stdout);
                }

                if let Some(stderr) = stderr {
                    let _ = dup2(stderr, STDERR_FILENO);
                    let _ = close(stderr);
                }

                before_exec();

                let error = execve(prog, args, clear_env);
                eprintln!("ion: command exec: {}", error);
                fork_exit(1);
            }
            pid => {
                if let Some(stdin) = stdin {
                    let _ = close(stdin);
                }

                if let Some(stdout) = stdout {
                    let _ = close(stdout);
                }

                if let Some(stderr) = stderr {
                    let _ = close(stderr);
                }

                Ok(pid)
            }
        }
    }
}

pub(crate) fn execve(prog: &str, args: &[&str], clear_env: bool) -> io::Error {
    // Construct a valid set of arguments to pass to execve. Ensure
    // that the program is the first argument.
    let mut cvt_args: Vec<[usize; 2]> = Vec::new();
    cvt_args.push([prog.as_ptr() as usize, prog.len()]);
    for arg in args {
        cvt_args.push([arg.as_ptr() as usize, arg.len()]);
    }

    // Get the PathBuf of the program if it exists.
    let prog = if prog.contains(':') || prog.contains('/') {
        // This is a fully specified scheme or path to an
        // executable.
        Some(PathBuf::from(prog))
    } else if let Ok(paths) = env::var("PATH") {
        // This is not a fully specified scheme or path.
        // Iterate through the possible paths in the
        // env var PATH that this executable may be found
        // in and return the first one found.
        env::split_paths(&paths)
            .filter_map(|mut path| {
                path.push(prog);
                if path.exists() {
                    Some(path)
                } else {
                    None
                }
            })
            .next()
    } else {
        None
    };

    // If clear_env set, clear the env.
    if clear_env {
        for (key, _) in env::vars() {
            env::remove_var(key);
        }
    }

    if let Some(prog) = prog {
        // If we found the program. Run it!
        let error = syscall::execve(prog.as_os_str().as_bytes(), &cvt_args);
        io::Error::from_raw_os_error(error.err().unwrap().errno)
    } else {
        // The binary was not found.
        io::Error::from_raw_os_error(syscall::ENOENT)
    }
}

#[allow(dead_code)]
pub(crate) fn signal(signal: i32, handler: extern "C" fn(i32)) -> io::Result<()> {
    let new = SigAction {
        sa_handler: unsafe { mem::transmute(handler) },
        sa_mask:    [0; 2],
        sa_flags:   0,
    };
    cvt(syscall::sigaction(signal as usize, Some(&new), None)).and(Ok(()))
}

pub(crate) fn reset_signal(signal: i32) -> io::Result<()> {
    let new = SigAction {
        sa_handler: unsafe { mem::transmute(syscall::flag::SIG_DFL) },
        sa_mask:    [0; 2],
        sa_flags:   0,
    };
    cvt(syscall::sigaction(signal as usize, Some(&new), None)).and(Ok(()))
}

pub(crate) fn tcsetpgrp(tty_fd: RawFd, pgid: u32) -> io::Result<()> {
    let fd = cvt(syscall::dup(tty_fd, b"pgrp"))?;

    let pgid_usize = pgid as usize;
    let res = syscall::write(fd, unsafe {
        slice::from_raw_parts(
            &pgid_usize as *const usize as *const u8,
            mem::size_of::<usize>(),
        )
    });

    let _ = syscall::close(fd);

    cvt(res).and(Ok(()))
}

pub(crate) fn dup(fd: RawFd) -> io::Result<RawFd> { cvt(syscall::dup(fd, &[])) }

pub(crate) fn dup2(old: RawFd, new: RawFd) -> io::Result<RawFd> {
    cvt(syscall::dup2(old, new, &[]))
}

pub(crate) fn close(fd: RawFd) -> io::Result<()> { cvt(syscall::close(fd)).and(Ok(())) }

pub(crate) fn isatty(fd: RawFd) -> bool {
    if let Ok(tfd) = syscall::dup(fd, b"termios") {
        let _ = syscall::close(tfd);
        true
    } else {
        false
    }
}

// Support function for converting syscall error to io error
fn cvt(result: Result<usize, syscall::Error>) -> io::Result<usize> {
    result.map_err(|err| io::Error::from_raw_os_error(err.errno))
}

// TODO
pub mod signals {
    pub(crate) fn block() {}

    /// Unblocks the SIGTSTP/SIGTTOU/SIGTTIN/SIGCHLD signals so children processes can be
    /// controlled
    /// by the shell.
    pub(crate) fn unblock() {}
}

pub mod variables {
    pub(crate) fn get_user_home(_username: &str) -> Option<String> {
        // TODO
        None
    }
}<|MERGE_RESOLUTION|>--- conflicted
+++ resolved
@@ -1,14 +1,5 @@
 extern crate syscall;
 
-<<<<<<< HEAD
-use std::{io, mem, slice};
-use std::env;
-use std::os::unix::ffi::OsStrExt;
-use std::os::unix::io::RawFd;
-use std::os::unix::process::ExitStatusExt;
-use std::path::PathBuf;
-use std::process::{exit, ExitStatus};
-=======
 use std::{
     env,
     io,
@@ -18,7 +9,6 @@
     process::{exit, ExitStatus},
     slice,
 };
->>>>>>> 5845bddd
 use syscall::{waitpid, SigAction, EINTR, WUNTRACED};
 
 pub mod job_control;
