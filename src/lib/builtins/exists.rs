#[cfg(test)]
use smallstring::SmallString;
#[cfg(test)]
use smallvec::SmallVec;
use std::{fs, os::unix::fs::PermissionsExt};

#[cfg(test)]
use shell;
<<<<<<< HEAD
use shell::Shell;
#[cfg(test)]
use shell::flow_control::{Function, Statement};
=======
#[cfg(test)]
use shell::flow_control::{Function, Statement};
use shell::Shell;
>>>>>>> 5845bddd

pub(crate) fn exists(args: &[&str], shell: &Shell) -> Result<bool, String> {
    let arguments = &args[1..];
    evaluate_arguments(arguments, shell)
}

fn evaluate_arguments(arguments: &[&str], shell: &Shell) -> Result<bool, String> {
    match arguments.first() {
        Some(&s) if s.starts_with("--") => {
            let (_, option) = s.split_at(2);
            // If no argument was given, return `SUCCESS`, as this means a string starting
            // with a dash was given
            arguments.get(1).map_or(Ok(true), {
                |arg|
                // Match the correct function to the associated flag
                Ok(match_option_argument(option, arg, shell))
            })
        }
        Some(&s) if s.starts_with("-") => {
            // Access the second character in the flag string: this will be type of the
            // flag. If no flag was given, return `SUCCESS`, as this means a
            // string with value "-" was checked.
            s.chars().nth(1).map_or(Ok(true), |flag| {
                // If no argument was given, return `SUCCESS`, as this means a string starting
                // with a dash was given
                arguments.get(1).map_or(Ok(true), {
                    |arg|
                    // Match the correct function to the associated flag
                    Ok(match_flag_argument(flag, arg, shell))
                })
            })
        }
        Some(string) => Ok(string_is_nonzero(string)),
        None => Ok(false),
    }
}

/// Matches flag arguments to their respective functionaity when the `-`
/// character is detected.
fn match_flag_argument(flag: char, argument: &str, shell: &Shell) -> bool {
    match flag {
        'a' => array_var_is_not_empty(argument, shell),
        'b' => binary_is_in_path(argument, shell),
        'd' => path_is_directory(argument),
        'f' => path_is_file(argument),
        's' => string_var_is_not_empty(argument, shell),
        _ => false,
    }
}

// Matches option arguments to their respective functionality
fn match_option_argument(option: &str, argument: &str, shell: &Shell) -> bool {
    match option {
        "fn" => function_is_defined(argument, &shell),
        _ => false,
    }
}

/// Returns true if the file is a regular file
fn path_is_file(filepath: &str) -> bool {
    fs::metadata(filepath)
        .ok()
        .map_or(false, |metadata| metadata.file_type().is_file())
}

/// Returns true if the file is a directory
fn path_is_directory(filepath: &str) -> bool {
    fs::metadata(filepath)
        .ok()
        .map_or(false, |metadata| metadata.file_type().is_dir())
}

/// Returns true if the binary is found in path (and is executable)
fn binary_is_in_path(binaryname: &str, shell: &Shell) -> bool {
    // TODO: Maybe this function should reflect the logic for spawning new processes
    // TODO: Right now they use an entirely different logic which means that it
    // *might* be possible TODO: that `exists` reports a binary to be in the
    // path, while the shell cannot find it or TODO: vice-versa
    if let Some(path) = shell.get_var("PATH") {
        for dir in path.split(":") {
            let fname = format!("{}/{}", dir, binaryname);
            if let Ok(metadata) = fs::metadata(&fname) {
                if metadata.is_file() && file_has_execute_permission(&fname) {
                    return true;
                }
            }
        }
    };

    false
}

/// Returns true if the file has execute permissions. This function is rather low level because
/// Rust currently does not have a higher level abstraction for obtaining non-standard file modes.
/// To extract the permissions from the mode, the bitwise AND operator will be used and compared
/// with the respective execute bits.
/// Note: This function is 1:1 the same as src/builtins/test.rs:file_has_execute_permission
/// If you change the following function, please also update the one in src/builtins/test.rs
fn file_has_execute_permission(filepath: &str) -> bool {
    const USER: u32 = 0b1000000;
    const GROUP: u32 = 0b1000;
    const GUEST: u32 = 0b1;

    // Collect the mode of permissions for the file
    fs::metadata(filepath).map(|metadata| metadata.permissions().mode()).ok()
        // If the mode is equal to any of the above, return `SUCCESS`
        .map_or(false, |mode| mode & (USER + GROUP + GUEST) != 0)
}

/// Returns true if the string is not empty
fn string_is_nonzero(string: &str) -> bool { !string.is_empty() }

/// Returns true if the variable is an array and the array is not empty
fn array_var_is_not_empty(arrayvar: &str, shell: &Shell) -> bool {
    match shell.variables.get_array(arrayvar) {
        Some(array) => !array.is_empty(),
        None => false,
    }
}

/// Returns true if the variable is a string and the string is not empty
fn string_var_is_not_empty(stringvar: &str, shell: &Shell) -> bool {
    match shell.get_var(stringvar) {
        Some(string) => !string.is_empty(),
        None => false,
    }
}

/// Returns true if a function with the given name is defined
fn function_is_defined(function: &str, shell: &Shell) -> bool {
    match shell.functions.get(function) {
        Some(_) => true,
        None => false,
    }
}

#[test]
fn test_evaluate_arguments() {
    use parser::assignments::{KeyBuf, Primitive};
    let mut shell = shell::ShellBuilder::new().as_library();

    // assert_eq!(evaluate_arguments(&[], &mut sink, &shell), Ok(false));
    // no parameters
    assert_eq!(evaluate_arguments(&[], &shell), Ok(false));
    // multiple arguments
    // ignores all but the first argument
    assert_eq!(evaluate_arguments(&["foo", "bar"], &shell), Ok(true));

    // check `exists STRING`
    assert_eq!(evaluate_arguments(&[""], &shell), Ok(false));
    assert_eq!(evaluate_arguments(&["string"], &shell), Ok(true));
    assert_eq!(evaluate_arguments(&["string with space"], &shell), Ok(true));
    assert_eq!(evaluate_arguments(&["-startswithdash"], &shell), Ok(true));

    // check `exists -a`
    // no argument means we treat it as a string
    assert_eq!(evaluate_arguments(&["-a"], &shell), Ok(true));
    shell
        .variables
        .set_array("emptyarray", SmallVec::from_vec(Vec::new()));
    assert_eq!(evaluate_arguments(&["-a", "emptyarray"], &shell), Ok(false));
    let mut vec = Vec::new();
    vec.push("element".to_owned());
    shell.variables.set_array("array", SmallVec::from_vec(vec));
    assert_eq!(evaluate_arguments(&["-a", "array"], &shell), Ok(true));
    shell.variables.unset_array("array");
    assert_eq!(evaluate_arguments(&["-a", "array"], &shell), Ok(false));

    // check `exists -b`
    // TODO: see test_binary_is_in_path()
    // no argument means we treat it as a string
    assert_eq!(evaluate_arguments(&["-b"], &shell), Ok(true));
    let oldpath = shell.get_var("PATH").unwrap_or("/usr/bin".to_owned());
    shell.set_var("PATH", "testing/");

    assert_eq!(
        evaluate_arguments(&["-b", "executable_file"], &shell),
        Ok(true)
    );
    assert_eq!(evaluate_arguments(&["-b", "empty_file"], &shell), Ok(false));
    assert_eq!(
        evaluate_arguments(&["-b", "file_does_not_exist"], &shell),
        Ok(false)
    );

    // restore original PATH. Not necessary for the currently defined test cases
    // but this might change in the future? Better safe than sorry!
    shell.set_var("PATH", &oldpath);

    // check `exists -d`
    // no argument means we treat it as a string
    assert_eq!(evaluate_arguments(&["-d"], &shell), Ok(true));
    assert_eq!(evaluate_arguments(&["-d", "testing/"], &shell), Ok(true));
    assert_eq!(
        evaluate_arguments(&["-d", "testing/empty_file"], &shell),
        Ok(false)
    );
    assert_eq!(
        evaluate_arguments(&["-d", "does/not/exist/"], &shell),
        Ok(false)
    );

    // check `exists -f`
    // no argument means we treat it as a string
    assert_eq!(evaluate_arguments(&["-f"], &shell), Ok(true));
    assert_eq!(evaluate_arguments(&["-f", "testing/"], &shell), Ok(false));
    assert_eq!(
        evaluate_arguments(&["-f", "testing/empty_file"], &shell),
        Ok(true)
    );
    assert_eq!(
        evaluate_arguments(&["-f", "does-not-exist"], &shell),
        Ok(false)
    );

    // check `exists -s`
    // no argument means we treat it as a string
    assert_eq!(evaluate_arguments(&["-s"], &shell), Ok(true));
    shell.set_var("emptyvar", "");
    assert_eq!(evaluate_arguments(&["-s", "emptyvar"], &shell), Ok(false));
    shell.set_var("testvar", "foobar");
    assert_eq!(evaluate_arguments(&["-s", "testvar"], &shell), Ok(true));
    shell.variables.unset_var("testvar");
    assert_eq!(evaluate_arguments(&["-s", "testvar"], &shell), Ok(false));
    // also check that it doesn't trigger on arrays
    let mut vec = Vec::new();
    vec.push("element".to_owned());
    shell.variables.unset_var("array");
    shell.variables.set_array("array", SmallVec::from_vec(vec));
    assert_eq!(evaluate_arguments(&["-s", "array"], &shell), Ok(false));

    // check `exists --fn`
    let name_str = "test_function";
    let name = SmallString::from_str(name_str);
    let mut args = Vec::new();
    args.push(KeyBuf {
        name: "testy".into(),
        kind: Primitive::Any,
    });
    let mut statements = Vec::new();
    statements.push(Statement::End);
    let description = "description".to_owned();

    shell.functions.insert(
        name.clone(),
        Function::new(Some(description), name, args, statements),
    );

    assert_eq!(evaluate_arguments(&["--fn", name_str], &shell), Ok(true));
    shell.functions.remove(name_str);
    assert_eq!(evaluate_arguments(&["--fn", name_str], &shell), Ok(false));

    // check invalid flags / parameters (should all be treated as strings and
    // therefore succeed)
    assert_eq!(evaluate_arguments(&["--foo"], &shell), Ok(true));
    assert_eq!(evaluate_arguments(&["-x"], &shell), Ok(true));
}

#[test]
fn test_match_flag_argument() {
    let shell = shell::ShellBuilder::new().as_library();

    // we don't really care about the passed values, as long as both sited return
    // the same value
    assert_eq!(
        match_flag_argument('a', "ARRAY", &shell),
        array_var_is_not_empty("ARRAY", &shell)
    );
    assert_eq!(
        match_flag_argument('b', "binary", &shell),
        binary_is_in_path("binary", &shell)
    );
    assert_eq!(
        match_flag_argument('d', "path", &shell),
        path_is_directory("path")
    );
    assert_eq!(
        match_flag_argument('f', "file", &shell),
        path_is_file("file")
    );
    assert_eq!(
        match_flag_argument('s', "STR", &shell),
        string_var_is_not_empty("STR", &shell)
    );

    // Any flag which is not implemented
    assert_eq!(match_flag_argument('x', "ARG", &shell), false);
}

#[test]
fn test_match_option_argument() {
    let shell = shell::ShellBuilder::new().as_library();

    // we don't really care about the passed values, as long as both sited return
    // the same value
    assert_eq!(
        match_option_argument("fn", "FUN", &shell),
        array_var_is_not_empty("FUN", &shell)
    );

    // Any option which is not implemented
    assert_eq!(match_option_argument("foo", "ARG", &shell), false);
}

#[test]
fn test_path_is_file() {
    assert_eq!(path_is_file("testing/empty_file"), true);
    assert_eq!(path_is_file("this-does-not-exist"), false);
}

#[test]
fn test_path_is_directory() {
    assert_eq!(path_is_directory("testing"), true);
    assert_eq!(path_is_directory("testing/empty_file"), false);
}

#[test]
fn test_binary_is_in_path() {
    let mut shell = shell::ShellBuilder::new().as_library();

    // TODO: We should probably also test with more complex PATH-variables:
    // TODO: multiple/:directories/
    // TODO: PATH containing directories which do not exist
    // TODO: PATH containing directories without read permission (for user)
    // TODO: PATH containing directories without execute ("enter") permission (for
    // user) TODO: empty PATH?
    shell.set_var("PATH", "testing/");

    assert_eq!(binary_is_in_path("executable_file", &shell), true);
    assert_eq!(binary_is_in_path("empty_file", &shell), false);
    assert_eq!(binary_is_in_path("file_does_not_exist", &shell), false);
}

#[test]
fn test_file_has_execute_permission() {
    assert_eq!(file_has_execute_permission("testing/executable_file"), true);
    assert_eq!(file_has_execute_permission("testing"), true);
    assert_eq!(file_has_execute_permission("testing/empty_file"), false);
    assert_eq!(file_has_execute_permission("this-does-not-exist"), false);
}

#[test]
fn test_string_is_nonzero() {
    assert_eq!(string_is_nonzero("NOT ZERO"), true);
    assert_eq!(string_is_nonzero(""), false);
}

#[test]
fn test_array_var_is_not_empty() {
    let mut shell = shell::ShellBuilder::new().as_library();

    shell
        .variables
        .set_array("EMPTY_ARRAY", SmallVec::from_vec(Vec::new()));
    assert_eq!(array_var_is_not_empty("EMPTY_ARRAY", &shell), false);

    let mut not_empty_vec = Vec::new();
    not_empty_vec.push("array not empty".to_owned());
    shell
        .variables
        .set_array("NOT_EMPTY_ARRAY", SmallVec::from_vec(not_empty_vec));
    assert_eq!(array_var_is_not_empty("NOT_EMPTY_ARRAY", &shell), true);

    // test for array which does not even exist
    shell.variables.unset_array("NOT_EMPTY_ARRAY");
    assert_eq!(array_var_is_not_empty("NOT_EMPTY_ARRAY", &shell), false);

    // array_var_is_not_empty should NOT match for non-array variables with the
    // same name
    shell.set_var("VARIABLE", "notempty-variable");
    assert_eq!(array_var_is_not_empty("VARIABLE", &shell), false);
}

#[test]
fn test_string_var_is_not_empty() {
    let mut shell = shell::ShellBuilder::new().as_library();

    shell.set_var("EMPTY", "");
    assert_eq!(string_var_is_not_empty("EMPTY", &shell), false);

    shell.set_var("NOT_EMPTY", "notempty");
    assert_eq!(string_var_is_not_empty("NOT_EMPTY", &shell), true);

    // string_var_is_not_empty should NOT match for arrays with the same name
    let mut vec = Vec::new();
    vec.push("not-empty".to_owned());
    shell
        .variables
        .set_array("ARRAY_NOT_EMPTY", SmallVec::from_vec(vec));
    assert_eq!(string_var_is_not_empty("ARRAY_NOT_EMPTY", &shell), false);

    // test for a variable which does not even exist
    shell.variables.unset_var("NOT_EMPTY");
    assert_eq!(string_var_is_not_empty("NOT_EMPTY", &shell), false);
}

#[test]
fn test_function_is_defined() {
    use parser::assignments::{KeyBuf, Primitive};
    let mut shell = shell::ShellBuilder::new().as_library();

    // create a simple dummy function
    let name_str = "test_function";
    let name = SmallString::from_str(name_str);
    let mut args = Vec::new();
    args.push(KeyBuf {
        name: "testy".into(),
        kind: Primitive::Any,
    });
    let mut statements = Vec::new();
    statements.push(Statement::End);
    let description = "description".to_owned();

    shell.functions.insert(
        name.clone(),
        Function::new(Some(description), name, args, statements),
    );

    assert_eq!(function_is_defined(name_str, &shell), true);
    shell.functions.remove(name_str);
    assert_eq!(function_is_defined(name_str, &shell), false);
}<|MERGE_RESOLUTION|>--- conflicted
+++ resolved
@@ -6,15 +6,9 @@
 
 #[cfg(test)]
 use shell;
-<<<<<<< HEAD
-use shell::Shell;
-#[cfg(test)]
-use shell::flow_control::{Function, Statement};
-=======
 #[cfg(test)]
 use shell::flow_control::{Function, Statement};
 use shell::Shell;
->>>>>>> 5845bddd
 
 pub(crate) fn exists(args: &[&str], shell: &Shell) -> Result<bool, String> {
     let arguments = &args[1..];
