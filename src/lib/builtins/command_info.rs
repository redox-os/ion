use builtins::man_pages::*;
<<<<<<< HEAD
use shell::Shell;
use shell::status::*;
use sys;

use std::borrow::Cow;
use std::env;
use std::path::Path;
=======
use shell::{status::*, Shell};
use sys;

use std::{borrow::Cow, env, path::Path};
>>>>>>> 5845bddd

pub(crate) fn which(args: &[&str], shell: &mut Shell) -> Result<i32, ()> {
    if check_help(args, MAN_WHICH) {
        return Ok(SUCCESS);
    }

    if args.len() == 1 {
        eprintln!("which: Expected at least 1 args, got only 0");
        return Err(());
    }

    let mut result = SUCCESS;
    for &command in &args[1..] {
        if let Ok(c_type) = get_command_info(command, shell) {
            match c_type.as_ref() {
                "alias" => {
                    let alias = shell.variables.aliases.get(command).unwrap();
                    println!("{}: alias to {}", command, alias);
                }
                "function" => println!("{}: function", command),
                "builtin" => println!("{}: built-in shell command", command),
                _path => println!("{}", _path),
            }
        } else {
            result = FAILURE;
        }
    }
    Ok(result)
}

pub(crate) fn find_type(args: &[&str], shell: &mut Shell) -> Result<i32, ()> {
    // Type does not accept help flags, aka "--help".
    if args.len() == 1 {
        eprintln!("type: Expected at least 1 args, got only 0");
        return Err(());
    }

    let mut result = FAILURE;
    for &command in &args[1..] {
        if let Ok(c_type) = get_command_info(command, shell) {
            match c_type.as_ref() {
                "alias" => {
                    let alias = shell.variables.aliases.get(command).unwrap();
                    println!("{} is aliased to `{}`", command, alias);
                }
                // TODO Make it print the function.
                "function" => println!("{} is a function", command),
                "builtin" => println!("{} is a shell builtin", command),
                _path => println!("{} is {}", command, _path),
            }
            result = SUCCESS;
        } else {
            eprintln!("type: {}: not found", command);
        }
    }
    Ok(result)
}

pub(crate) fn get_command_info<'a>(command: &str, shell: &mut Shell) -> Result<Cow<'a, str>, ()> {
    if shell.variables.aliases.get(command).is_some() {
        return Ok("alias".into());
    } else if shell.functions.contains_key(command) {
        return Ok("function".into());
    } else if shell.builtins.contains_key(command) {
        return Ok("builtin".into());
    } else {
        for path in env::var("PATH")
            .unwrap_or("/bin".to_string())
            .split(sys::PATH_SEPARATOR)
        {
            let executable = Path::new(path).join(command);
            if executable.is_file() {
                return Ok(executable.display().to_string().into());
            }
        }
    }
    Err(())
}<|MERGE_RESOLUTION|>--- conflicted
+++ resolved
@@ -1,18 +1,8 @@
 use builtins::man_pages::*;
-<<<<<<< HEAD
-use shell::Shell;
-use shell::status::*;
-use sys;
-
-use std::borrow::Cow;
-use std::env;
-use std::path::Path;
-=======
 use shell::{status::*, Shell};
 use sys;
 
 use std::{borrow::Cow, env, path::Path};
->>>>>>> 5845bddd
 
 pub(crate) fn which(args: &[&str], shell: &mut Shell) -> Result<i32, ()> {
     if check_help(args, MAN_WHICH) {
