use super::man_pages::{print_man, MAN_TEST};
use smallstring::SmallString;
<<<<<<< HEAD
use std::fs;
use std::os::unix::fs::{FileTypeExt, MetadataExt, PermissionsExt};
use std::path::Path;
use std::time::SystemTime;
=======
use std::{
    fs,
    os::unix::fs::{FileTypeExt, MetadataExt, PermissionsExt},
    path::Path,
    time::SystemTime,
};
>>>>>>> 5845bddd

pub(crate) fn test(args: &[&str]) -> Result<bool, String> {
    let arguments = &args[1..];
    evaluate_arguments(arguments)
}

fn evaluate_arguments(arguments: &[&str]) -> Result<bool, String> {
    match arguments.first() {
        Some(&s) if s.starts_with("-") && s[1..].starts_with(char::is_alphabetic) => {
            // Access the second character in the flag string: this will be type of the
            // flag. If no flag was given, return `SUCCESS`
            s.chars().nth(1).map_or(Ok(true), |flag| {
                // If no argument was given, return `SUCCESS`
                arguments.get(1).map_or(Ok(true), {
                    |arg|
                    // Match the correct function to the associated flag
                    Ok(match_flag_argument(flag, arg))
                })
            })
        }
        Some(&s) if s == "--help" => {
            // "--help" only makes sense if it is the first option. Only look for it
            // in the first position.
            print_man(MAN_TEST);
            Ok(true)
        }
        Some(arg) => {
            // If there is no operator, check if the first argument is non-zero
            arguments
                .get(1)
                .map_or(Ok(string_is_nonzero(arg)), |operator| {
                    // If there is no right hand argument, a condition was expected
                    let right_arg = arguments
                        .get(2)
                        .ok_or_else(|| SmallString::from("parse error: condition expected"))?;
                    evaluate_expression(arg, operator, right_arg)
                })
        }
        None => Ok(false),
    }
}

fn evaluate_expression(first: &str, operator: &str, second: &str) -> Result<bool, String> {
    match operator {
        "=" | "==" => Ok(first == second),
        "!=" => Ok(first != second),
        "-ef" => Ok(files_have_same_device_and_inode_numbers(first, second)),
        "-nt" => Ok(file_is_newer_than(first, second)),
        "-ot" => Ok(file_is_newer_than(second, first)),
        _ => {
            let (left, right) = parse_integers(first, second)?;
            match operator {
                "-eq" => Ok(left == right),
                "-ge" => Ok(left >= right),
                "-gt" => Ok(left > right),
                "-le" => Ok(left <= right),
                "-lt" => Ok(left < right),
                "-ne" => Ok(left != right),
                _ => Err(format!("test: unknown condition: {:?}", operator)),
            }
        }
    }
}

/// Exits SUCCESS if both files have the same device and inode numbers
fn files_have_same_device_and_inode_numbers(first: &str, second: &str) -> bool {
    // Obtain the device and inode of the first file or return FAILED
    get_dev_and_inode(first).map_or(false, |left| {
        // Obtain the device and inode of the second file or return FAILED
        get_dev_and_inode(second).map_or(false, |right| {
            // Compare the device and inodes of the first and second files
            left == right
        })
    })
}

/// Obtains the device and inode numbers of the file specified
fn get_dev_and_inode(filename: &str) -> Option<(u64, u64)> {
    fs::metadata(filename)
        .map(|file| (file.dev(), file.ino()))
        .ok()
}

/// Exits SUCCESS if the first file is newer than the second file.
fn file_is_newer_than(first: &str, second: &str) -> bool {
    // Obtain the modified file time of the first file or return FAILED
    get_modified_file_time(first).map_or(false, |left| {
        // Obtain the modified file time of the second file or return FAILED
        get_modified_file_time(second).map_or(false, |right| {
            // If the first file is newer than the right file, return SUCCESS
            left > right
        })
    })
}

/// Obtain the time the file was last modified as a `SystemTime` type.
fn get_modified_file_time(filename: &str) -> Option<SystemTime> {
    fs::metadata(filename)
        .ok()
        .and_then(|file| file.modified().ok())
}

/// Attempt to parse a &str as a usize.
fn parse_integers(left: &str, right: &str) -> Result<(Option<isize>, Option<isize>), String> {
    let parse_integer = |input: &str| -> Result<Option<isize>, String> {
        match input
            .parse::<isize>()
            .map_err(|_| format!("test: integer expression expected: {:?}", input))
        {
            Err(why) => Err(String::from(why)),
            Ok(res) => Ok(Some(res)),
        }
    };

    parse_integer(left).and_then(|left| match parse_integer(right) {
        Ok(right) => Ok((left, right)),
        Err(why) => Err(why),
    })
}

/// Matches flag arguments to their respective functionaity when the `-`
/// character is detected.
fn match_flag_argument(flag: char, argument: &str) -> bool {
    // TODO: Implement missing flags
    match flag {
        'b' => file_is_block_device(argument),
        'c' => file_is_character_device(argument),
        'd' => file_is_directory(argument),
        'e' => file_exists(argument),
        'f' => file_is_regular(argument),
        //'g' => file_is_set_group_id(argument),
        // 'G' => file_is_owned_by_effective_group_id(argument),
        'h' | 'L' => file_is_symlink(argument),
        //'k' => file_has_sticky_bit(argument),
        // 'O' => file_is_owned_by_effective_user_id(argument),
        // 'p' => file_is_named_pipe(argument),
        'r' => file_has_read_permission(argument),
        's' => file_size_is_greater_than_zero(argument),
        'S' => file_is_socket(argument),
        //'t' => file_descriptor_is_opened_on_a_terminal(argument),
        'w' => file_has_write_permission(argument),
        'x' => file_has_execute_permission(argument),
        'n' => string_is_nonzero(argument),
        'z' => string_is_zero(argument),
        _ => true,
    }
}

/// Exits SUCCESS if the file size is greather than zero.
fn file_size_is_greater_than_zero(filepath: &str) -> bool {
    fs::metadata(filepath)
        .ok()
        .map_or(false, |metadata| metadata.len() > 0)
}

/// Exits SUCCESS if the file has read permissions. This function is rather low level because
/// Rust currently does not have a higher level abstraction for obtaining non-standard file modes.
/// To extract the permissions from the mode, the bitwise AND operator will be used and compared
/// with the respective read bits.
fn file_has_read_permission(filepath: &str) -> bool {
    const USER: u32 = 0b100000000;
    const GROUP: u32 = 0b100000;
    const GUEST: u32 = 0b100;

    // Collect the mode of permissions for the file
    fs::metadata(filepath).map(|metadata| metadata.permissions().mode()).ok()
        // If the mode is equal to any of the above, return `SUCCESS`
        .map_or(false, |mode| mode & (USER + GROUP + GUEST) != 0)
}

/// Exits SUCCESS if the file has write permissions. This function is rather low level because
/// Rust currently does not have a higher level abstraction for obtaining non-standard file modes.
/// To extract the permissions from the mode, the bitwise AND operator will be used and compared
/// with the respective write bits.
fn file_has_write_permission(filepath: &str) -> bool {
    const USER: u32 = 0b10000000;
    const GROUP: u32 = 0b10000;
    const GUEST: u32 = 0b10;

    // Collect the mode of permissions for the file
    fs::metadata(filepath).map(|metadata| metadata.permissions().mode()).ok()
        // If the mode is equal to any of the above, return `SUCCESS`
        .map_or(false, |mode| mode & (USER + GROUP + GUEST) != 0)
}

/// Exits SUCCESS if the file has execute permissions. This function is rather low level because
/// Rust currently does not have a higher level abstraction for obtaining non-standard file modes.
/// To extract the permissions from the mode, the bitwise AND operator will be used and compared
/// with the respective execute bits.
/// Note: This function is 1:1 the same as src/builtins/exists.rs:file_has_execute_permission
/// If you change the following function, please also update the one in src/builtins/exists.rs
fn file_has_execute_permission(filepath: &str) -> bool {
    const USER: u32 = 0b1000000;
    const GROUP: u32 = 0b1000;
    const GUEST: u32 = 0b1;

    // Collect the mode of permissions for the file
    fs::metadata(filepath).map(|metadata| metadata.permissions().mode()).ok()
        // If the mode is equal to any of the above, return `SUCCESS`
        .map_or(false, |mode| mode & (USER + GROUP + GUEST) != 0)
}

/// Exits SUCCESS if the file argument is a socket
fn file_is_socket(filepath: &str) -> bool {
    fs::metadata(filepath)
        .ok()
        .map_or(false, |metadata| metadata.file_type().is_socket())
}

/// Exits SUCCESS if the file argument is a block device
fn file_is_block_device(filepath: &str) -> bool {
    fs::metadata(filepath)
        .ok()
        .map_or(false, |metadata| metadata.file_type().is_block_device())
}

/// Exits SUCCESS if the file argument is a character device
fn file_is_character_device(filepath: &str) -> bool {
    fs::metadata(filepath)
        .ok()
        .map_or(false, |metadata| metadata.file_type().is_char_device())
}

/// Exits SUCCESS if the file exists
fn file_exists(filepath: &str) -> bool { Path::new(filepath).exists() }

/// Exits SUCCESS if the file is a regular file
fn file_is_regular(filepath: &str) -> bool {
    fs::metadata(filepath)
        .ok()
        .map_or(false, |metadata| metadata.file_type().is_file())
}

/// Exits SUCCESS if the file is a directory
fn file_is_directory(filepath: &str) -> bool {
    fs::metadata(filepath)
        .ok()
        .map_or(false, |metadata| metadata.file_type().is_dir())
}

/// Exits SUCCESS if the file is a symbolic link
fn file_is_symlink(filepath: &str) -> bool {
    fs::symlink_metadata(filepath)
        .ok()
        .map_or(false, |metadata| metadata.file_type().is_symlink())
}

/// Exits SUCCESS if the string is not empty
fn string_is_nonzero(string: &str) -> bool { !string.is_empty() }

/// Exits SUCCESS if the string is empty
fn string_is_zero(string: &str) -> bool { string.is_empty() }

#[test]
fn test_strings() {
    assert_eq!(string_is_zero("NOT ZERO"), false);
    assert_eq!(string_is_zero(""), true);
    assert_eq!(string_is_nonzero("NOT ZERO"), true);
    assert_eq!(string_is_nonzero(""), false);
}

#[test]
fn test_empty_str() {
    let eval = |args: Vec<&str>| evaluate_arguments(&args);
    assert_eq!(eval(vec![""]), Ok(false));
    assert_eq!(eval(vec!["c", "=", ""]), Ok(false));
}

#[test]
fn test_integers_arguments() {
    // Equal To
    assert_eq!(evaluate_arguments(&["10", "-eq", "10"]), Ok(true));
    assert_eq!(evaluate_arguments(&["10", "-eq", "5"]), Ok(false));
    assert_eq!(evaluate_arguments(&["-10", "-eq", "-10"]), Ok(true));
    assert_eq!(evaluate_arguments(&["-10", "-eq", "10"]), Ok(false));

    // Greater Than or Equal To
    assert_eq!(evaluate_arguments(&["10", "-ge", "10"]), Ok(true));
    assert_eq!(evaluate_arguments(&["10", "-ge", "5"]), Ok(true));
    assert_eq!(evaluate_arguments(&["5", "-ge", "10"]), Ok(false));
    assert_eq!(evaluate_arguments(&["-9", "-ge", "-10"]), Ok(true));
    assert_eq!(evaluate_arguments(&["-10", "-ge", "-10"]), Ok(true));
    assert_eq!(evaluate_arguments(&["-10", "-ge", "10"]), Ok(false));

    // Less Than or Equal To
    assert_eq!(evaluate_arguments(&["5", "-le", "5"]), Ok(true));
    assert_eq!(evaluate_arguments(&["5", "-le", "10"]), Ok(true));
    assert_eq!(evaluate_arguments(&["10", "-le", "5"]), Ok(false));
    assert_eq!(evaluate_arguments(&["-11", "-le", "-10"]), Ok(true));
    assert_eq!(evaluate_arguments(&["-10", "-le", "-10"]), Ok(true));
    assert_eq!(evaluate_arguments(&["10", "-le", "-10"]), Ok(false));

    // Less Than
    assert_eq!(evaluate_arguments(&["5", "-lt", "10"]), Ok(true));
    assert_eq!(evaluate_arguments(&["10", "-lt", "5"]), Ok(false));
    assert_eq!(evaluate_arguments(&["-11", "-lt", "-10"]), Ok(true));
    assert_eq!(evaluate_arguments(&["10", "-lt", "-10"]), Ok(false));

    // Greater Than
    assert_eq!(evaluate_arguments(&["10", "-gt", "5"]), Ok(true));
    assert_eq!(evaluate_arguments(&["5", "-gt", "10"]), Ok(false));
    assert_eq!(evaluate_arguments(&["-9", "-gt", "-10"]), Ok(true));
    assert_eq!(evaluate_arguments(&["-10", "-gt", "10"]), Ok(false));

    // Not Equal To
    assert_eq!(evaluate_arguments(&["10", "-ne", "5"]), Ok(true));
    assert_eq!(evaluate_arguments(&["5", "-ne", "5"]), Ok(false));
    assert_eq!(evaluate_arguments(&["-10", "-ne", "-10"]), Ok(false));
    assert_eq!(evaluate_arguments(&["-10", "-ne", "10"]), Ok(true));
}

#[test]
fn test_file_exists() {
    assert_eq!(file_exists("testing/empty_file"), true);
    assert_eq!(file_exists("this-does-not-exist"), false);
}

#[test]
fn test_file_is_regular() {
    assert_eq!(file_is_regular("testing/empty_file"), true);
    assert_eq!(file_is_regular("testing"), false);
}

#[test]
fn test_file_is_directory() {
    assert_eq!(file_is_directory("testing"), true);
    assert_eq!(file_is_directory("testing/empty_file"), false);
}

#[test]
fn test_file_is_symlink() {
    assert_eq!(file_is_symlink("testing/symlink"), true);
    assert_eq!(file_is_symlink("testing/empty_file"), false);
}

#[test]
fn test_file_has_execute_permission() {
    assert_eq!(file_has_execute_permission("testing/executable_file"), true);
    assert_eq!(file_has_execute_permission("testing/empty_file"), false);
}

#[test]
fn test_file_size_is_greater_than_zero() {
    assert_eq!(
        file_size_is_greater_than_zero("testing/file_with_text"),
        true
    );
    assert_eq!(file_size_is_greater_than_zero("testing/empty_file"), false);
}<|MERGE_RESOLUTION|>--- conflicted
+++ resolved
@@ -1,18 +1,11 @@
 use super::man_pages::{print_man, MAN_TEST};
 use smallstring::SmallString;
-<<<<<<< HEAD
-use std::fs;
-use std::os::unix::fs::{FileTypeExt, MetadataExt, PermissionsExt};
-use std::path::Path;
-use std::time::SystemTime;
-=======
 use std::{
     fs,
     os::unix::fs::{FileTypeExt, MetadataExt, PermissionsExt},
     path::Path,
     time::SystemTime,
 };
->>>>>>> 5845bddd
 
 pub(crate) fn test(args: &[&str]) -> Result<bool, String> {
     let arguments = &args[1..];
