pub mod calc;
pub mod functions;
pub mod random;
pub mod source;
pub mod variables;

mod command_info;
mod conditionals;
mod echo;
mod exec;
mod exists;
mod ion;
mod is;
mod job_control;
mod man_pages;
mod set;
mod status;
mod test;

use self::{
    command_info::*,
    conditionals::{contains, ends_with, starts_with},
    echo::echo,
    exec::exec,
    exists::exists,
    functions::fn_,
    ion::ion_docs,
    is::is,
    man_pages::*,
    source::source,
    status::status,
    test::test,
    variables::{alias, drop_alias, drop_array, drop_variable},
};

use std::{
    env,
    error::Error,
    io::{self, Write},
};

use parser::Terminator;
<<<<<<< HEAD
use parser::pipelines::{PipeItem, Pipeline};
use shell::{self, FlowLogic, Job, JobKind, Shell, ShellHistory};
use shell::fork_function::fork_function;
use shell::job_control::{JobControl, ProcessState};
use shell::status::*;
=======
use shell::{
    self,
    fork_function::fork_function,
    job_control::{JobControl, ProcessState},
    status::*,
    FlowLogic,
    Shell,
    ShellHistory,
};
>>>>>>> 5845bddd
use sys;

const HELP_DESC: &str = "Display helpful information about a given command or list commands if \
                         none specified\n    help <command>";

const SOURCE_DESC: &str = "Evaluate the file following the command or re-initialize the init file";

const DISOWN_DESC: &str =
    "Disowning a process removes that process from the shell's background process table.";

pub type BuiltinFunction = fn(&[&str], &mut Shell) -> i32;

macro_rules! map {
    ($($name:expr => $func:ident: $help:expr),+) => {{
        BuiltinMap {
            name: &[$($name),+],
            help: &[$($help),+],
            functions: &[$($func),+],
        }
    }
}}

/// If you are implementing a builtin add it to the table below, create a well named manpage in
/// man_pages and check for help flags by adding to the start of your builtin the following
/// if check_help(args, MAN_BUILTIN_NAME) {
///     return SUCCESS
/// }

/// Builtins are in A-Z order.
pub const BUILTINS: &'static BuiltinMap = &map!(
    "alias" => builtin_alias : "View, set or unset aliases",
    "bg" => builtin_bg : "Resumes a stopped background process",
    "bool" => builtin_bool : "If the value is '1' or 'true', return 0 exit status",
    "calc" => builtin_calc : "Calculate a mathematical expression",
    "cd" => builtin_cd : "Change the current directory\n    cd <path>",
    "contains" => contains : "Evaluates if the supplied argument contains a given string",
    "dirs" => builtin_dirs : "Display the current directory stack",
    "disown" => builtin_disown : DISOWN_DESC,
    "drop" => builtin_drop : "Delete a variable",
    "echo" => builtin_echo : "Display a line of text",
    "ends-with" => ends_with :"Evaluates if the supplied argument ends with a given string",
    "eval" => builtin_eval : "Evaluates the evaluated expression",
    "exec" => builtin_exec : "Replace the shell with the given command.",
    "exists" => builtin_exists : "Performs tests on files and text",
    "exit" => builtin_exit : "Exits the current session",
    "false" => builtin_false : "Do nothing, unsuccessfully",
    "fg" => builtin_fg : "Resumes and sets a background process as the active process",
    "fn" => builtin_fn : "Print list of functions",
    "help" => builtin_help : HELP_DESC,
    "history" => builtin_history : "Display a log of all commands previously executed",
    "ion-docs" => ion_docs : "Opens the Ion manual",
    "is" => builtin_is : "Simple alternative to == and !=",
    "isatty" => builtin_isatty : "Returns 0 exit status if the supplied FD is a tty",
    "jobs" => builtin_jobs : "Displays all jobs that are attached to the background",
    "matches" => builtin_matches : "Checks if a string matches a given regex",
    "popd" => builtin_popd : "Pop a directory from the stack",
    "pushd" => builtin_pushd : "Push a directory to the stack",
    "random" => builtin_random : "Outputs a random u64",
    "read" => builtin_read : "Read some variables\n    read <variable>",
    "set" => builtin_set : "Set or unset values of shell options and positional parameters.",
    "source" => builtin_source : SOURCE_DESC,
    "starts-with" => starts_with : "Evaluates if the supplied argument starts with a given string",
    "status" => builtin_status : "Evaluates the current runtime status",
    "suspend" => builtin_suspend : "Suspends the shell with a SIGTSTOP signal",
    "test" => builtin_test : "Performs tests on files and text",
    "true" => builtin_true : "Do nothing, successfully",
    "type" => builtin_type : "indicates how a command would be interpreted",
    "unalias" => builtin_unalias : "Delete an alias",
    "wait" => builtin_wait : "Waits until all running background processes have completed",
    "which" => builtin_which : "Shows the full path of commands"
);

/// Structure which represents a Terminal's command.
/// This command structure contains a name, and the code which run the
/// functionnality associated to this one, with zero, one or several argument(s).
pub struct Builtin {
    pub name: &'static str,
    pub help: &'static str,
    pub main: BuiltinFunction,
}

pub struct BuiltinMap {
    pub(crate) name:      &'static [&'static str],
    pub(crate) help:      &'static [&'static str],
    pub(crate) functions: &'static [BuiltinFunction],
}

impl BuiltinMap {
    pub fn contains_key(&self, func: &str) -> bool { self.name.iter().any(|&name| name == func) }

    pub fn keys(&self) -> &'static [&'static str] { self.name }

    pub fn get(&self, func: &str) -> Option<Builtin> {
        self.name.binary_search(&func).ok().map(|pos| unsafe {
            Builtin {
                name: *self.name.get_unchecked(pos),
                help: *self.help.get_unchecked(pos),
                main: *self.functions.get_unchecked(pos),
            }
        })
    }
}

// Definitions of simple builtins go here
fn builtin_status(args: &[&str], shell: &mut Shell) -> i32 {
    match status(args, shell) {
        Ok(()) => SUCCESS,
        Err(why) => {
            let stderr = io::stderr();
            let mut stderr = stderr.lock();
            let _ = stderr.write_all(why.as_bytes());
            FAILURE
        }
    }
}

pub fn builtin_cd(args: &[&str], shell: &mut Shell) -> i32 {
    if check_help(args, MAN_CD) {
        return SUCCESS;
    }

    match shell.directory_stack.cd(args, &shell.variables) {
        Ok(()) => {
            match env::current_dir() {
                Ok(cwd) => {
                    let pwd = shell.get_var_or_empty("PWD");
                    let pwd = &pwd;
                    let current_dir = cwd.to_str().unwrap_or("?");

                    if pwd != current_dir {
                        shell.set_var("OLDPWD", pwd);
                        shell.set_var("PWD", current_dir);
                    }
                    fork_function(shell, "CD_CHANGE", &["ion"]);
                }
                Err(_) => env::set_var("PWD", "?"),
            };
            SUCCESS
        }
        Err(why) => {
            eprintln!("{}", why);
            FAILURE
        }
    }
}

fn builtin_bool(args: &[&str], shell: &mut Shell) -> i32 {
    if args.len() != 2 {
        let stderr = io::stderr();
        let mut stderr = stderr.lock();
        let _ = stderr.write_all(b"bool requires one argument\n");
        return FAILURE;
    }

    let opt = shell.variables.get_var(&args[1][1..]);
    let sh_var: &str = match opt.as_ref() {
        Some(s) => s,
        None => "",
    };

    match sh_var {
        "1" => (),
        "true" => (),
        _ => match args[1] {
            "1" => (),
            "true" => (),
            "--help" => print_man(MAN_BOOL),
            "-h" => print_man(MAN_BOOL),
            _ => return FAILURE,
        },
    }
    SUCCESS
}

fn builtin_is(args: &[&str], shell: &mut Shell) -> i32 {
    match is(args, shell) {
        Ok(()) => SUCCESS,
        Err(why) => {
            let stderr = io::stderr();
            let mut stderr = stderr.lock();
            let _ = stderr.write_all(why.as_bytes());
            FAILURE
        }
    }
}

fn builtin_dirs(args: &[&str], shell: &mut Shell) -> i32 {
    if check_help(args, MAN_DIRS) {
        return SUCCESS;
    }

    shell.directory_stack.dirs(args)
}

fn builtin_pushd(args: &[&str], shell: &mut Shell) -> i32 {
    if check_help(args, MAN_PUSHD) {
        return SUCCESS;
    }
    match shell.directory_stack.pushd(args, &mut shell.variables) {
        Ok(()) => SUCCESS,
        Err(why) => {
            let stderr = io::stderr();
            let mut stderr = stderr.lock();
            let _ = stderr.write_all(why.as_bytes());
            FAILURE
        }
    }
}

fn builtin_popd(args: &[&str], shell: &mut Shell) -> i32 {
    if check_help(args, MAN_POPD) {
        return SUCCESS;
    }
    match shell.directory_stack.popd(args, &mut shell.variables) {
        Ok(()) => SUCCESS,
        Err(why) => {
            let stderr = io::stderr();
            let mut stderr = stderr.lock();
            let _ = stderr.write_all(why.as_bytes());
            FAILURE
        }
    }
}

fn builtin_alias(args: &[&str], shell: &mut Shell) -> i32 {
    let args_str = args[1..].join(" ");
    alias(&mut shell.variables, &args_str)
}

fn builtin_unalias(args: &[&str], shell: &mut Shell) -> i32 {
    drop_alias(&mut shell.variables, args)
}

// TODO There is a man page for fn however the -h and --help flags are not
// checked for.
fn builtin_fn(_: &[&str], shell: &mut Shell) -> i32 { fn_(&mut shell.functions) }

fn builtin_read(args: &[&str], shell: &mut Shell) -> i32 {
    if check_help(args, MAN_READ) {
        return SUCCESS;
    }
    shell.variables.read(args)
}

fn builtin_drop(args: &[&str], shell: &mut Shell) -> i32 {
    if check_help(args, MAN_DROP) {
        return SUCCESS;
    }
    if args.len() >= 2 && args[1] == "-a" {
        drop_array(&mut shell.variables, args)
    } else {
        drop_variable(&mut shell.variables, args)
    }
}

fn builtin_set(args: &[&str], shell: &mut Shell) -> i32 {
    if check_help(args, MAN_SET) {
        return SUCCESS;
    }
    set::set(args, shell)
}

fn builtin_eval(args: &[&str], shell: &mut Shell) -> i32 {
    if check_help(args, MAN_EVAL) {
        return SUCCESS;
    }
    let evaluated_command = args[1..].join(" ");
    let mut buffer = Terminator::new(evaluated_command);
    if buffer.is_terminated() {
        shell.on_command(&buffer.consume());
        shell.previous_status
    } else {
        eprintln!("ion: supplied eval expression was not terminted");
        FAILURE
    }
}

fn builtin_history(args: &[&str], shell: &mut Shell) -> i32 {
    if check_help(args, MAN_HISTORY) {
        return SUCCESS;
    }
    shell.print_history(args)
}

fn builtin_source(args: &[&str], shell: &mut Shell) -> i32 {
    if check_help(args, MAN_SOURCE) {
        return SUCCESS;
    }
    match source(shell, args) {
        Ok(()) => SUCCESS,
        Err(why) => {
            let stderr = io::stderr();
            let mut stderr = stderr.lock();
            let _ = stderr.write_all(why.as_bytes());
            FAILURE
        }
    }
}

fn builtin_echo(args: &[&str], _: &mut Shell) -> i32 {
    if check_help(args, MAN_ECHO) {
        return SUCCESS;
    }
    match echo(args) {
        Ok(()) => SUCCESS,
        Err(why) => {
            let stderr = io::stderr();
            let mut stderr = stderr.lock();
            let _ = stderr.write_all(why.description().as_bytes());
            FAILURE
        }
    }
}

fn builtin_test(args: &[&str], _: &mut Shell) -> i32 {
    // Do not use `check_help` for the `test` builtin. The
    // `test` builtin contains a "-h" option.
    match test(args) {
        Ok(true) => SUCCESS,
        Ok(false) => FAILURE,
        Err(why) => {
            eprintln!("{}", why);
            FAILURE
        }
    }
}

// TODO create manpage.
fn builtin_calc(args: &[&str], _: &mut Shell) -> i32 {
    match calc::calc(&args[1..]) {
        Ok(()) => SUCCESS,
        Err(why) => {
            eprintln!("{}", why);
            FAILURE
        }
    }
}

fn builtin_random(args: &[&str], _: &mut Shell) -> i32 {
    if check_help(args, MAN_RANDOM) {
        return SUCCESS;
    }
    match random::random(&args[1..]) {
        Ok(()) => SUCCESS,
        Err(why) => {
            eprintln!("{}", why);
            FAILURE
        }
    }
}

fn builtin_true(args: &[&str], _: &mut Shell) -> i32 {
    check_help(args, MAN_TRUE);
    SUCCESS
}

fn builtin_false(args: &[&str], _: &mut Shell) -> i32 {
    if check_help(args, MAN_FALSE) {
        return SUCCESS;
    }
    FAILURE
}

// TODO create a manpage
fn builtin_wait(_: &[&str], shell: &mut Shell) -> i32 {
    shell.wait_for_background();
    SUCCESS
}

fn builtin_jobs(args: &[&str], shell: &mut Shell) -> i32 {
    check_help(args, MAN_JOBS);
    job_control::jobs(shell);
    SUCCESS
}

fn builtin_bg(args: &[&str], shell: &mut Shell) -> i32 {
    if check_help(args, MAN_BG) {
        return SUCCESS;
    }
    job_control::bg(shell, &args[1..])
}

fn builtin_fg(args: &[&str], shell: &mut Shell) -> i32 {
    if check_help(args, MAN_FG) {
        return SUCCESS;
    }
    job_control::fg(shell, &args[1..])
}

fn builtin_suspend(args: &[&str], _: &mut Shell) -> i32 {
    if check_help(args, MAN_SUSPEND) {
        return SUCCESS;
    }
    shell::signals::suspend(0);
    SUCCESS
}

fn builtin_disown(args: &[&str], shell: &mut Shell) -> i32 {
    for arg in args {
        if *arg == "--help" {
            print_man(MAN_DISOWN);
            return SUCCESS;
        }
    }
    match job_control::disown(shell, &args[1..]) {
        Ok(()) => SUCCESS,
        Err(err) => {
            eprintln!("ion: disown: {}", err);
            FAILURE
        }
    }
}

fn builtin_help(args: &[&str], shell: &mut Shell) -> i32 {
    let builtins = shell.builtins;
    let stdout = io::stdout();
    let mut stdout = stdout.lock();
    if let Some(command) = args.get(1) {
        if builtins.contains_key(command) {
            if let Some(bltin) = builtins.get(command) {
                let _ = stdout.write_all(bltin.help.as_bytes());
                let _ = stdout.write_all(b"\n");
            }
        } else {
            let _ = stdout.write_all(b"Command helper not found [run 'help']...");
            let _ = stdout.write_all(b"\n");
        }
    } else {
        let mut commands = builtins.keys();

        let mut buffer: Vec<u8> = Vec::new();
        for command in commands {
            let _ = writeln!(buffer, "{}", command);
        }
        let _ = stdout.write_all(&buffer);
    }
    SUCCESS
}

fn builtin_exit(args: &[&str], shell: &mut Shell) -> i32 {
    if check_help(args, MAN_EXIT) {
        return SUCCESS;
    }
    // Kill all active background tasks before exiting the shell.
    for process in shell.background.lock().unwrap().iter() {
        if process.state != ProcessState::Empty {
            let _ = sys::kill(process.pid, sys::SIGTERM);
        }
    }
    let previous_status = shell.previous_status;
    shell.exit(
        args.get(1)
            .and_then(|status| status.parse::<i32>().ok())
            .unwrap_or(previous_status),
    )
}

fn builtin_exec(args: &[&str], shell: &mut Shell) -> i32 {
    match exec(shell, &args[1..]) {
        // Shouldn't ever hit this case.
        Ok(()) => SUCCESS,
        Err(err) => {
            let stderr = io::stderr();
            let mut stderr = stderr.lock();
            let _ = writeln!(stderr, "ion: exec: {}", err);
            FAILURE
        }
    }
}

use regex::Regex;
fn builtin_matches(args: &[&str], _: &mut Shell) -> i32 {
    if check_help(args, MAN_MATCHES) {
        return SUCCESS;
    }
    if args[1..].len() != 2 {
        let stderr = io::stderr();
        let mut stderr = stderr.lock();
        let _ = stderr.write_all(b"match takes two arguments\n");
        return BAD_ARG;
    }
    let input = args[1];
    let re = match Regex::new(args[2]) {
        Ok(r) => r,
        Err(e) => {
            let stderr = io::stderr();
            let mut stderr = stderr.lock();
            let _ = stderr
                .write_all(format!("couldn't compile input regex {}: {}\n", args[2], e).as_bytes());
            return FAILURE;
        }
    };

    if re.is_match(input) {
        SUCCESS
    } else {
        FAILURE
    }
}

fn builtin_exists(args: &[&str], shell: &mut Shell) -> i32 {
    if check_help(args, MAN_EXISTS) {
        return SUCCESS;
    }
    match exists(args, shell) {
        Ok(true) => SUCCESS,
        Ok(false) => FAILURE,
        Err(why) => {
            eprintln!("{}", why);
            FAILURE
        }
    }
}

fn builtin_which(args: &[&str], shell: &mut Shell) -> i32 {
    match which(args, shell) {
        Ok(result) => result,
        Err(()) => FAILURE,
    }
}

fn builtin_type(args: &[&str], shell: &mut Shell) -> i32 {
    match find_type(args, shell) {
        Ok(result) => result,
        Err(()) => FAILURE,
    }
}

fn builtin_isatty(args: &[&str], _: &mut Shell) -> i32 {
    if check_help(args, MAN_ISATTY) {
        return SUCCESS;
    }

    if args.len() > 1 {
        // sys::isatty expects a usize if compiled for redox but otherwise a i32.
        #[cfg(target_os = "redox")]
        match args[1].parse::<usize>() {
            Ok(r) => if sys::isatty(r) {
                return SUCCESS;
            },
            Err(_) => eprintln!("ion: isatty given bad number"),
        }

        #[cfg(not(target_os = "redox"))]
        match args[1].parse::<i32>() {
            Ok(r) => if sys::isatty(r) {
                return SUCCESS;
            },
            Err(_) => eprintln!("ion: isatty given bad number"),
        }
    } else {
        return SUCCESS;
    }

    FAILURE
}<|MERGE_RESOLUTION|>--- conflicted
+++ resolved
@@ -40,13 +40,6 @@
 };
 
 use parser::Terminator;
-<<<<<<< HEAD
-use parser::pipelines::{PipeItem, Pipeline};
-use shell::{self, FlowLogic, Job, JobKind, Shell, ShellHistory};
-use shell::fork_function::fork_function;
-use shell::job_control::{JobControl, ProcessState};
-use shell::status::*;
-=======
 use shell::{
     self,
     fork_function::fork_function,
@@ -56,7 +49,6 @@
     Shell,
     ShellHistory,
 };
->>>>>>> 5845bddd
 use sys;
 
 const HELP_DESC: &str = "Display helpful information about a given command or list commands if \
