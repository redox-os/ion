--- conflicted
+++ resolved
@@ -1,13 +1,10 @@
 pub mod source;
 pub mod variables;
 pub mod functions;
-<<<<<<< HEAD
-pub mod echo;
-pub mod test;
-=======
+
+mod test;
 mod echo;
 mod calc;
->>>>>>> b175e37a
 
 use self::variables::{alias, drop_alias, drop_variable, export_variable};
 use self::functions::fn_;
@@ -239,7 +236,6 @@
                             }
                         });
 
-<<<<<<< HEAD
         commands.insert("test",
                         Builtin {
                             name: "test",
@@ -252,7 +248,7 @@
                                         let stderr = io::stderr();
                                         let mut stderr = stderr.lock();
                                         let _ = stderr.write_all(why.as_bytes());
-=======
+
         commands.insert("calc",
                         Builtin {
                             name: "calc",
@@ -264,7 +260,6 @@
                                         let stderr = io::stderr();
                                         let mut stderr = stderr.lock();
                                         let _ = writeln!(stderr, "{}", why);
->>>>>>> b175e37a
                                         FAILURE
                                     }
                                 }
