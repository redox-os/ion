#[cfg(all(unix, not(target_os = "redox")))] use libc;
#[cfg(all(unix, not(target_os = "redox")))] use nix::unistd::{fork, ForkResult};
#[cfg(all(unix, not(target_os = "redox")))] use nix::Error as NixError;
#[cfg(target_os = "redox")] use std::error::Error;
use std::io::{self, Write};
use std::process::{Stdio, Command, Child};
use std::os::unix::io::{FromRawFd, AsRawFd, IntoRawFd};
use std::fs::{File, OpenOptions};
use std::process::exit;
use std::thread;
use std::time::Duration;
use super::job_control::{JobControl, ProcessState};
use super::{JobKind, Shell};
use super::status::*;
use parser::peg::{Pipeline, RedirectFrom};

/// The `xp` module contains components that are meant to be abstracted across different platforms
#[cfg(not(target_os = "redox"))]
mod xp {
    use nix::{Error, unistd};
    use std::process::{Stdio, Command, Child};
    use std::os::unix::io::{RawFd, FromRawFd, AsRawFd};
    use std::fs::File;
    use std::io::Read;

    #[derive(Debug)]
    pub struct Handle {
        reader: RawFd,
        writer: RawFd
    }

    impl Drop for Handle {
        fn drop(&mut self) {
            unistd::close(self.reader).unwrap();
            unistd::close(self.writer).unwrap();
        }
    }

    #[derive(Debug, Clone, Copy)]
    pub struct Ret(Error);

    impl From<Error> for Ret {
        fn from(data: Error) -> Self { Ret(data) }
    }

    pub unsafe fn handle_dual_piping(command: &mut Command, child: &Child) -> Result<Handle, Ret> {
        // The first pipe is for reading and the second pipe is for writing, so we want
        // stdout and stderr to write into this pipe, and stdin to read from this pipe
        // Map both stdio and stderr to the writing end of the pipe
        // Map the reading end of the pipe to stdio for the incoming process
        let (reader, writer) = unistd::pipe()?;
        if let Some(ref stderr) = child.stderr {
            if let Some(ref stdout) = child.stdout {
                unistd::dup2(writer, stderr.as_raw_fd())?;
                unistd::dup2(writer, stdout.as_raw_fd())?;
                command.stdin(Stdio::from_raw_fd(reader));
            }
        }
        Ok(Handle { reader, writer })
    }
}

#[cfg(target_os = "redox")]
mod xp {
    pub struct Ret;
    pub struct Handle;

    pub unsafe fn handle_dual_piping(command: &mut Command, child: &mut Child) -> Result<Handle, Ret> {
        // Currently this is "unimplemented" in redox
        command.stdin(Stdio::from_raw_fd(stderr.as_raw_fd()));
        Ok(Handle{})
    }
}

pub trait PipelineExecution {
    fn execute_pipeline(&mut self, pipeline: &mut Pipeline) -> i32;
}

impl<'a> PipelineExecution for Shell<'a> {
    fn execute_pipeline(&mut self, pipeline: &mut Pipeline) -> i32 {
        // Generate a list of commands from the given pipeline
        let mut piped_commands: Vec<(Command, JobKind)> = pipeline.jobs
            .drain(..).map(|mut job| {
                (job.build_command(), job.kind)
            }).collect();

        if let Some(ref stdin) = pipeline.stdin {
            if let Some(command) = piped_commands.first_mut() {
                match File::open(&stdin.file) {
                    Ok(file) => unsafe { command.0.stdin(Stdio::from_raw_fd(file.into_raw_fd())); },
                    Err(err) => {
                        let stderr = io::stderr();
                        let mut stderr = stderr.lock();
                        let _ = writeln!(stderr, "ion: failed to redirect stdin into {}: {}", stdin.file, err);
                    }
                }
            }
        }

        if let Some(ref stdout) = pipeline.stdout {
            if let Some(mut command) = piped_commands.last_mut() {
                let file = if stdout.append {
                    OpenOptions::new().create(true).write(true).append(true).open(&stdout.file)
                } else {
                    File::create(&stdout.file)
                };
                match file {
                    Ok(f) => unsafe {
                        match stdout.from {
                            RedirectFrom::Both => {
                                let fd = f.into_raw_fd();
                                command.0.stderr(Stdio::from_raw_fd(fd));
                                command.0.stdout(Stdio::from_raw_fd(fd));
                            },
                            RedirectFrom::Stderr => {
                                command.0.stderr(Stdio::from_raw_fd(f.into_raw_fd()));
                            },
                            RedirectFrom::Stdout => {
                                command.0.stdout(Stdio::from_raw_fd(f.into_raw_fd()));
                            },
                        }
                    },
                    Err(err) => {
                        let stderr = io::stderr();
                        let mut stderr = stderr.lock();
                        let _ = writeln!(stderr, "ion: failed to redirect stdout into {}: {}", stdout.file, err);
                    }
                }
            }
        }

        self.foreground.clear();
<<<<<<< HEAD
        pipe(self, piped_commands)
=======
        if piped_commands[piped_commands.len()-1].1 == JobKind::Background {
            fork_pipe(self, &mut piped_commands)
        } else {
            pipe(self, &mut piped_commands)
        }
    }
}

enum Fork {
    Parent(u32),
    Child
}

#[cfg(target_os = "redox")]
fn ion_fork() -> Result<Fork, Error> {
    use redox_syscall::call::clone;
    unsafe {
        clone(0).map(|pid| if pid == 0 { Fork::Child } else { Fork::Parent(pid as u32)})?
    }
}

#[cfg(all(unix, not(target_os = "redox")))]
fn ion_fork() -> Result<Fork, NixError> {
    match fork()? {
        ForkResult::Parent{ child: pid }  => Ok(Fork::Parent(pid as u32)),
        ForkResult::Child                 => Ok(Fork::Child)
    }
}

fn fork_pipe(shell: &mut Shell, commands: &mut [(Command, JobKind)]) -> i32 {
    match ion_fork() {
        Ok(Fork::Parent(pid)) => {
            shell.send_child_to_background(pid, ProcessState::Running);
            SUCCESS
        },
        Ok(Fork::Child) => {
            exit(pipe(shell, commands));
        },
        Err(why) => {
            eprintln!("ion: background job: {}", why);
            FAILURE
        }
>>>>>>> 4bae77d2
    }
}

/// This function will panic if called with an empty slice
fn pipe(shell: &mut Shell, commands: Vec<(Command, JobKind)>) -> i32 {
    let mut previous_status = SUCCESS;
    let mut previous_kind = JobKind::And;
    let mut commands = commands.into_iter().peek();
    while let Some((mut command, kind)) = commands.next() {
        // When an `&&` or `||` operator is utilized, execute commands based on the previous status.
        match previous_kind {
            JobKind::And => if previous_status != SUCCESS {
                if let JobKind::Or = kind { previous_kind = kind }
                continue
            },
            JobKind::Or => if previous_status == SUCCESS {
                if let JobKind::And = kind { previous_kind = kind }
                continue
            },
            _ => ()
        }

        match kind {
            JobKind::Pipe(mut from) => {
                let mut children: Vec<Option<Child>> = Vec::new();

                macro_rules! spawn_child {
                    ($cmd:expr) => {{
                        let child = $cmd.spawn().ok();
                        match child {
                            Some(child) => {
                                shell.foreground.push(child.id());
                                children.push(Some(child))
                            },
                            None => {
                                children.push(None);
                                let stderr = io::stderr();
                                let mut stderr = stderr.lock();
                                let _ = writeln!(stderr, "ion: command not found: {}", get_command_name(command));
                            }
                        }
                    }};
                }

                let mut handles: Vec<Option<xp::Handle>> = Vec::new();

                let mut producer : &mut Command = command;
                let mut kind = from;

                // Initialize the first job
                match from {
                    RedirectFrom::Both => {
                        command.stderr(Stdio::piped());
                        command.stdout(Stdio::piped());
                    }
                    RedirectFrom::Stderr => { command.stderr(Stdio::piped()); },
                    RedirectFrom::Stdout => { command.stdout(Stdio::piped()); },
                }

                // Append other jobs until all piped jobs are running.
                while let Some(&mut (ref mut command, kind)) = commands.next() {
                    if let JobKind::Pipe(from) = kind {
                        match from {
                            RedirectFrom::Both => {
                                command.stdout(Stdio::piped());
                                command.stderr(Stdio::piped());
                            }
                            RedirectFrom::Stderr => { command.stderr(Stdio::piped()); },
                            RedirectFrom::Stdout => { command.stdout(Stdio::piped()); },
                        };
                    }
                    if let Some(spawned) = children.last() {
                        if let Some(ref child) = *spawned {
                            unsafe {
                                match from {
                                    // TODO: Find a way to properly implement this.
                                    RedirectFrom::Both => {
                                        match xp::handle_dual_piping(command, child) {
                                            Ok(h) => handles.push(Some(h)),
                                            Err(e) => {
                                                eprintln!("ion: failed to pipe stdout and stderr: {:?}", e);
                                                handles.push(None);
                                            }
                                        }
                                    },
                                    RedirectFrom::Stderr => if let Some(ref stderr) = child.stderr {
                                        command.stdin(Stdio::from_raw_fd(stderr.as_raw_fd()));
                                        handles.push(None);
                                    },
                                    RedirectFrom::Stdout => if let Some(ref stdout) = child.stdout {
                                        command.stdin(Stdio::from_raw_fd(stdout.as_raw_fd()));
                                        handles.push(None);
                                    }
                                }
                            }
                        } else {
                            // The previous command failed to spawn
                            command.stdin(Stdio::null());
                        }
                    }
                    let child = command.spawn().ok();
                    match child {
                        Some(child) => {
                            shell.foreground.push(child.id());
                            children.push(Some(child));
                        },
                        None => {
                            children.push(None);
                            let stderr = io::stderr();
                            let mut stderr = stderr.lock();
                            let _ = writeln!(stderr, "ion: command not found: {}", get_command_name(command));
                        }
                    }

                    if let JobKind::Pipe(next) = kind {
                        from = next;
                        continue
                    } else {
                        previous_kind = kind;
                        break
                    }
                }
                let mut handles: Vec<_> = handles.into_iter().rev().collect();
                previous_status = wait(shell, &mut children, &mut handles);
                if previous_status == TERMINATED {
                    shell.foreground_send(libc::SIGTERM);
                    return previous_status;
                }
            }
            _ => {
                previous_status = execute_command(shell, command);
                previous_kind = kind;
            }
        }
    }

    previous_status
}

fn execute_command(shell: &mut Shell, command: &mut Command) -> i32 {
    match command.spawn() {
        Ok(child) => wait_on_child(shell, child),
        Err(_) => {
            let stderr = io::stderr();
            let mut stderr = stderr.lock();
            let _ = writeln!(stderr, "ion: command not found: {}", get_command_name(command));
            FAILURE
        }
    }
}

fn wait_on_child(shell: &mut Shell, mut child: Child) -> i32 {
    loop {
        match child.try_wait() {
            Ok(Some(status)) => {
                if let Some(code) = status.code() {
                    break code
                } else {
                    let stderr = io::stderr();
                    let mut stderr = stderr.lock();
                    let _ = stderr.write_all(b"ion: child ended by signal\n");
                    break TERMINATED
                }
            },
            Ok(None) => {
                if let Ok(signal) = shell.signals.try_recv() {
                    if signal == libc::SIGTSTP {
                        shell.received_sigtstp = true;
                        let pid = child.id();
                        shell.suspend(pid);
                        shell.send_child_to_background(pid, ProcessState::Stopped);
                        break SUCCESS
                    } else {
                        if let Err(why) = child.kill() {
                            let stderr = io::stderr();
                            let _ = writeln!(stderr.lock(), "ion: unable to kill child: {}", why);
                        }
                        shell.foreground_send(signal);
                        shell.handle_signal(signal);
                        break TERMINATED
                    }
                }
                thread::sleep(Duration::from_millis(1));
            },
            Err(err) => {
                let stderr = io::stderr();
                let mut stderr = stderr.lock();
                let _ = writeln!(stderr, "ion: failed to wait: {}", err);
                break 100 // TODO what should we return here?
            }
        }
    }
}

/// This function will panic if called with an empty vector
fn wait(shell: &mut Shell, children: &mut Vec<Option<Child>>, handles: &mut Vec<Option<xp::Handle>>) -> i32 {
    let end = children.len() - 1;
    for child in children.drain(..end) {
        if let Some(mut child) = child {
            let status = loop {
                match child.try_wait() {
                    Ok(Some(status)) => {
                        if let Some(code) = status.code() {
                            break code
                        } else {
                            let stderr = io::stderr();
                            let mut stderr = stderr.lock();
                            let _ = stderr.write_all(b"ion: child ended by signal\n");
                            break TERMINATED
                        }
                    },
                    Ok(None) => {
                        if let Ok(signal) = shell.signals.try_recv() {
                            if signal == libc::SIGTSTP {
                                shell.received_sigtstp = true;
                                let pid = child.id();
                                shell.suspend(pid);
                                shell.send_child_to_background(pid, ProcessState::Stopped);
                                break SUCCESS
                            }
                            shell.foreground_send(signal);
                            shell.handle_signal(signal);
                            break TERMINATED
                        }
                        thread::sleep(Duration::from_millis(1));
                    },
                    Err(err) => {
                        let stderr = io::stderr();
                        let mut stderr = stderr.lock();
                        let _ = writeln!(stderr, "ion: failed to wait: {}", err);
                        break 100 // TODO what should we return here?
                    }
                }
            };
            if status == TERMINATED {
                return status
            }
        }
        if let Some(handle) = handles.pop() {
            println!("DROPPED");
            drop(handle);
        }
    }

    if let Some(mut child) = children.pop().unwrap() {
        loop {
            match child.try_wait() {
                Ok(Some(status)) => {
                    if let Some(code) = status.code() {
                        break code
                    } else {
                        let stderr = io::stderr();
                        let mut stderr = stderr.lock();
                        let _ = stderr.write_all(b"ion: child ended by signal\n");
                        break TERMINATED
                    }
                },
                Ok(None) => {
                    if let Ok(signal) = shell.signals.try_recv() {
                        if signal == libc::SIGTSTP {
                            shell.received_sigtstp = true;
                            let pid = child.id();
                            shell.suspend(pid);
                            shell.send_child_to_background(pid, ProcessState::Stopped);
                            break SUCCESS
                        }
                        shell.foreground_send(signal);
                        shell.handle_signal(signal);
                        break TERMINATED
                    }
                    thread::sleep(Duration::from_millis(1));
                },
                Err(err) => {
                    let stderr = io::stderr();
                    let mut stderr = stderr.lock();
                    let _ = writeln!(stderr, "ion: failed to wait: {}", err);
                    break 100 // TODO what should we return here?
                }
            }
        }
    } else {
        NO_SUCH_COMMAND
    }
}

fn get_command_name(command: &Command) -> String {
    format!("{:?}", command).split('"').nth(1).unwrap_or("").to_string()
}<|MERGE_RESOLUTION|>--- conflicted
+++ resolved
@@ -130,9 +130,6 @@
         }
 
         self.foreground.clear();
-<<<<<<< HEAD
-        pipe(self, piped_commands)
-=======
         if piped_commands[piped_commands.len()-1].1 == JobKind::Background {
             fork_pipe(self, &mut piped_commands)
         } else {
@@ -175,7 +172,6 @@
             eprintln!("ion: background job: {}", why);
             FAILURE
         }
->>>>>>> 4bae77d2
     }
 }
 
