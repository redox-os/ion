--- conflicted
+++ resolved
@@ -12,83 +12,11 @@
 use super::signals::{self, SignalHandler};
 use parser::peg::{Pipeline, Input, RedirectFrom};
 use sys;
-<<<<<<< HEAD
-use self::crossplat::*;
-
-/// The `crossplat` module contains components that are meant to be abstracted across
-/// different platforms
-#[cfg(not(target_os = "redox"))]
-pub mod crossplat {
-    use nix::{fcntl, unistd};
-    use parser::peg::{RedirectFrom};
-    use std::fs::File;
-    use std::io::{Write, Error};
-    use std::os::unix::io::{IntoRawFd, FromRawFd};
-    use std::process::{Stdio, Command};
-
-    /// When given a process ID, that process's group will be assigned as the foreground process group.
-    pub fn set_foreground(pid: u32) {
-        let _ = unistd::tcsetpgrp(0, pid as i32);
-    }
-
-    pub fn get_pid() -> u32 {
-        unistd::getpid() as u32
-    }
-
-    /// Create a File from a byte slice that will echo the contents of the slice
-    /// when read. This can be called with owned or borrowed strings
-    pub unsafe fn stdin_of<T: AsRef<[u8]>>(input: T) -> Result<File, Error> {
-        let (reader, writer) = unistd::pipe2(fcntl::O_CLOEXEC)?;
-        let mut infile = File::from_raw_fd(writer);
-        // Write the contents; make sure to use write_all so that we block until
-        // the entire string is written
-        infile.write_all(input.as_ref())?;
-        infile.flush()?;
-        // `infile` currently owns the writer end RawFd. If we just return the reader end
-        // and let `infile` go out of scope, it will be closed, sending EOF to the reader!
-        Ok(File::from_raw_fd(reader))
-    }
-
-}
-
-#[cfg(target_os = "redox")]
-pub mod crossplat {
-    use parser::peg::{RedirectFrom};
-    use std::fs::File;
-    use std::io::{self, Error, Write};
-    use std::os::unix::io::{IntoRawFd, FromRawFd};
-    use std::process::{Stdio, Command};
-    use syscall;
-
-    pub fn set_foreground(pid: u32) {
-        // TODO
-    }
-
-    pub fn get_pid() -> u32 {
-        syscall::getpid().unwrap() as u32
-    }
-
-    pub unsafe fn stdin_of<T: AsRef<[u8]>>(input: T) -> Result<File, Error> {
-        let mut fds: [usize; 2] = [0; 2];
-        syscall::call::pipe2(&mut fds, syscall::flag::O_CLOEXEC)
-                      .map_err(|e| Error::from_raw_os_error(e.errno))?;
-        let (reader, writer) = (fds[0], fds[1]);
-        let mut infile = File::from_raw_fd(writer);
-        // Write the contents; make sure to use write_all so that we block until
-        // the entire string is written
-        infile.write_all(input.as_ref())?;
-        infile.flush()?;
-        // `infile` currently owns the writer end RawFd. If we just return the reader end
-        // and let `infile` go out of scope, it will be closed, sending EOF to the reader!
-        Ok(File::from_raw_fd(reader))
-    }
-
-=======
 
 /// Create an instance of Stdio from a byte slice that will echo the
 /// contents of the slice when read. This can be called with owned or
 /// borrowed strings
-pub unsafe fn stdin_of<T: AsRef<[u8]>>(input: T) -> Result<Stdio, Error> {
+pub fn stdin_of<T: AsRef<[u8]>>(input: T) -> Result<Stdio, Error> {
     let (reader, writer) = sys::pipe2(sys::O_CLOEXEC)?;
     let mut infile = File::from_raw_fd(writer);
     // Write the contents; make sure to use write_all so that we block until
@@ -98,36 +26,6 @@
     // `infile` currently owns the writer end RawFd. If we just return the reader end
     // and let `infile` go out of scope, it will be closed, sending EOF to the reader!
     Ok(Stdio::from_raw_fd(reader))
-}
-
-/// Set up pipes such that the relevant output of parent is sent to the stdin of child.
-/// The content that is sent depends on `mode`
-pub unsafe fn create_pipe (
-    parent: &mut Command,
-    child: &mut Command,
-    mode: RedirectFrom
-) -> Result<(), Error> {
-    let (reader, writer) = sys::pipe2(sys::O_CLOEXEC)?;
-    match mode {
-        RedirectFrom::Stdout => {
-            parent.stdout(Stdio::from_raw_fd(writer));
-        },
-        RedirectFrom::Stderr => {
-            parent.stderr(Stdio::from_raw_fd(writer));
-        },
-        RedirectFrom::Both => {
-            let temp_file = File::from_raw_fd(writer);
-            let clone = temp_file.try_clone()?;
-            // We want to make sure that the temp file we created no longer has ownership
-            // over the raw file descriptor otherwise it gets closed
-            temp_file.into_raw_fd();
-            parent.stdout(Stdio::from_raw_fd(writer));
-            parent.stderr(Stdio::from_raw_fd(clone.into_raw_fd()));
-        }
-    }
-    child.stdin(Stdio::from_raw_fd(reader));
-    Ok(())
->>>>>>> e9cc1a1e
 }
 
 /// This function serves three purposes:
@@ -191,7 +89,7 @@
             Some(Input::HereString(ref mut string)) => {
                 if let Some(command) = piped_commands.first_mut() {
                     if !string.ends_with('\n') { string.push('\n'); }
-                    match unsafe { stdin_of(&string) } {
+                    match stdin_of(string) {
                         Ok(stdio) => {
                             command.0.stdin(stdio);
                         },
@@ -283,16 +181,10 @@
 
             match kind {
                 JobKind::Pipe(mut mode) => {
-<<<<<<< HEAD
                     // We need to remember the commands as they own the file
                     // descriptors that are created by sys::pipe.
                     // We purposfully drop the pipes that are owned by a given
                     // command in `wait` in order to close those pipes, sending
-=======
-                    // We need to remember the commands as they own the file descriptors that are
-                    // created by create_pipe. We purposfully drop the pipes that are
-                    // owned by a given command in `wait` in order to close those pipes, sending
->>>>>>> e9cc1a1e
                     // EOF to the next command
                     let mut remember = Vec::new();
                     // A list of the PIDs in the piped command
@@ -302,7 +194,6 @@
 
                     macro_rules! spawn_proc {
                         ($cmd:expr) => {{
-<<<<<<< HEAD
                             match $cmd {
                                 &mut RefinedJob::External(ref mut command) => {
                                     match {
@@ -316,7 +207,7 @@
                                             if pgid == 0 {
                                                 pgid = child.id();
                                                 if foreground {
-                                                    set_foreground(pgid);
+                                                    let _ = sys::tcsetpgrp(0, pgid);
                                                 }
                                             }
                                             shell.foreground.push(child.id());
@@ -340,7 +231,7 @@
                                             if pgid == 0 {
                                                 pgid = pid;
                                                 if foreground {
-                                                    set_foreground(pgid);
+                                                    let _ = sys::tcsetpgrp(0, pgid);
                                                 }
                                             }
                                             shell.foreground.push(pid);
@@ -350,19 +241,6 @@
                                             signals::unblock();
                                             create_process_group(pgid);
                                             unimplemented!()
-=======
-                            let child = $cmd.before_exec(move || {
-                                signals::unblock();
-                                create_process_group(pgid);
-                                Ok(())
-                            }).spawn();
-                            match child {
-                                Ok(child) => {
-                                    if pgid == 0 {
-                                        pgid = child.id();
-                                        if foreground {
-                                            let _ = sys::tcsetpgrp(0, pgid);
->>>>>>> e9cc1a1e
                                         }
                                     }
                                 }
@@ -372,7 +250,6 @@
 
                     // Append other jobs until all piped jobs are running
                     while let Some((mut child, ckind)) = commands.next() {
-<<<<<<< HEAD
                         match sys::pipe2(sys::O_CLOEXEC) {
                             Err(e) =>  {
                                 eprintln!("ion: failed to create pipe: {:?}", e);
@@ -402,12 +279,6 @@
                                     }
                                 }
                             }
-=======
-                        if let Err(e) = unsafe {
-                            create_pipe(&mut parent, &mut child, mode)
-                        } {
-                            eprintln!("ion: failed to create pipe for redirection: {:?}", e);
->>>>>>> e9cc1a1e
                         }
                         spawn_proc!(&mut parent);
                         remember.push(parent);
@@ -448,7 +319,6 @@
     shell.foreground_send(sys::SIGTERM);
 }
 
-<<<<<<< HEAD
 fn execute(shell: &mut Shell, job: &mut RefinedJob, foreground: bool) -> i32 {
     match job {
         &mut RefinedJob::External(ref mut command) => {
@@ -461,13 +331,9 @@
             } {
                 Ok(child) => {
                     if foreground {
-                        set_foreground(child.id());
-                    }
-                    shell.watch_foreground(
-                        child.id(),
-                        child.id(),
-                        || job.long(),
-                        |_| ())
+                        let _ = sys::tcsetpgrp(0, child.id());
+                    }
+                    shell.watch_foreground(child.id(), child.id(), || job.long(), |_| ())
                 },
                 Err(e) => {
                     if e.kind() == io::ErrorKind::NotFound {
@@ -489,6 +355,7 @@
                 Ok(Fork::Parent(pid)) => {
                     if foreground {
                        set_foreground(pid);
+                        let _ = sys::tcsetpgrp(0, child.id());
                     }
                     shell.watch_foreground(pid, pid, || job.long(), |_| ())
                 },
@@ -502,29 +369,6 @@
                     FAILURE
                 }
             }
-=======
-fn execute_command(shell: &mut Shell, command: &mut Command, foreground: bool) -> i32 {
-    match command.before_exec(move || {
-        signals::unblock();
-        create_process_group(0);
-        Ok(())
-    }).spawn() {
-        Ok(child) => {
-            if foreground {
-                let _ = sys::tcsetpgrp(0, child.id());
-            }
-            shell.watch_foreground(child.id(), child.id(), || get_full_command(command), |_| ())
-        },
-        Err(e) => {
-            let stderr = io::stderr();
-            let mut stderr = stderr.lock();
-            let _ = if e.kind() == io::ErrorKind::NotFound {
-                writeln!(stderr, "ion: Command not found: {}", get_command_name(command))
-            } else {
-                writeln!(stderr, "ion: Error spawning process: {}", e)
-            };
-            FAILURE
->>>>>>> e9cc1a1e
         }
     }
 }
