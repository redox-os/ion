use std::process::Command;

use glob::glob;
use parser::{expand_string, ExpanderFunctions};
use parser::peg::RedirectFrom;

#[derive(Debug, PartialEq, Clone, Copy)]
pub enum JobKind { And, Background, Last, Or, Pipe(RedirectFrom) }

#[derive(Debug, PartialEq, Clone)]
pub struct Job {
    pub command: String,
    pub args: Vec<String>,
    pub kind: JobKind,
}

impl Job {
    pub fn new(args: Vec<String>, kind: JobKind) -> Self {
        let command = args[0].clone();
        Job {
            command: command,
            args: args,
            kind: kind,
        }
    }

    /// Takes the current job's arguments and expands them, one argument at a
    /// time, returning a new `Job` with the expanded arguments.
    pub fn expand(&mut self, expanders: &ExpanderFunctions) {
        let mut expanded: Vec<String> = Vec::with_capacity(self.args.len());
        {
            let mut iterator = self.args.drain(..);
            expanded.push(iterator.next().unwrap());
            for arg in iterator.flat_map(|argument| expand_string(&argument, expanders, false)) {
                if arg.contains(|chr| chr == '?' || chr == '*' || chr == '[') {
                    if let Ok(glob) = glob(&arg) {
                        for path in glob.filter_map(Result::ok) {
                            expanded.push(path.to_string_lossy().into_owned());
                            continue
                        }
                    }
                }
                expanded.push(arg);
            }
        }

        self.args = expanded;
    }

    pub fn build_command(&mut self) -> Command {
        match CommandType::from(self.command.as_str()) {
            CommandType::Builtin => {
                use std::env;
                let process = env::current_exe().unwrap();
                let mut command = Command::new(process);
                command.arg("-c");
                command.arg(&self.command);
                for arg in self.args.drain(..).skip(1) {
                    command.arg(arg);
                }
                command
            },
            CommandType::External => {
                let mut command = Command::new(&self.command);
                for arg in self.args.drain(..).skip(1) {
                    command.arg(arg);
                }
                command
            }
        }
    }
}

enum CommandType {
    Builtin,
    External
}

impl<'a> From<&'a str> for CommandType {
    fn from(command: &'a str) -> CommandType {
        match command {
<<<<<<< HEAD
            "help" | "history" | "echo" | "test" => CommandType::Builtin,
=======
            "help" | "history" | "echo" | "calc" => CommandType::Builtin,
>>>>>>> b175e37a
            _ => CommandType::External
        }
    }
}<|MERGE_RESOLUTION|>--- conflicted
+++ resolved
@@ -79,11 +79,7 @@
 impl<'a> From<&'a str> for CommandType {
     fn from(command: &'a str) -> CommandType {
         match command {
-<<<<<<< HEAD
-            "help" | "history" | "echo" | "test" => CommandType::Builtin,
-=======
-            "help" | "history" | "echo" | "calc" => CommandType::Builtin,
->>>>>>> b175e37a
+            "help" | "history" | "echo" | "test" | "calc" => CommandType::Builtin,
             _ => CommandType::External
         }
     }
