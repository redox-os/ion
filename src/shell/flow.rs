--- conflicted
+++ resolved
@@ -75,7 +75,7 @@
         } else {
             fn append_new_commands<I: Iterator<Item = Statement>>(
                 mut iterator: &mut I,
-                mut current_statement: &mut Statement,
+                current_statement: &mut Statement,
                 level: &mut usize,
                 current_if_mode: &mut u8
             ) {
@@ -146,31 +146,14 @@
                 let mut replacement = Statement::Default;
                 mem::swap(&mut self.flow_control.current_statement, &mut replacement);
 
-<<<<<<< HEAD
                 fn execute_final(shell: &mut Shell, statement: Statement) -> Condition {
                     match statement {
                         Statement::Error(number) => shell.previous_status = number,
                         Statement::Let { expression } => {
-                            shell.previous_status = shell.local(expression);
-=======
-                match replacement {
-                    Statement::Error(number) => self.previous_status = number,
-                    Statement::Let { expression } => {
-                        self.previous_status = self.local(&expression);
-                    }
-                    Statement::Export(expression) => {
-                        self.previous_status = self.export(&expression);
-                    }
-                    Statement::While {
-                        expression,
-                        statements,
-                    } => {
-                        if let Condition::SigInt = self.execute_while(expression, statements) {
-                            return;
->>>>>>> 1181d6ba
+                            shell.previous_status = shell.local(&expression);
                         }
                         Statement::Export(expression) => {
-                            shell.previous_status = shell.export(expression);
+                            shell.previous_status = shell.export(&expression);
                         }
                         Statement::While {
                             expression,
@@ -296,7 +279,6 @@
     fn execute_statements(&mut self, mut statements: Vec<Statement>) -> Condition {
         let mut iterator = statements.drain(..);
         while let Some(statement) = iterator.next() {
-<<<<<<< HEAD
             match self.execute_statement(&mut iterator, statement) {
                 Condition::NoOp => {},
                 cond => return cond,
@@ -311,10 +293,10 @@
         match statement {
             Statement::Error(number) => self.previous_status = number,
             Statement::Let { expression } => {
-                self.previous_status = self.local(expression);
+                self.previous_status = self.local(&expression);
             }
             Statement::Export(expression) => {
-                self.previous_status = self.export(expression);
+                self.previous_status = self.export(&expression);
             }
             Statement::While {
                 expression,
@@ -324,25 +306,6 @@
                 collect_loops(&mut iterator, &mut statements, &mut self.flow_control.level);
                 if let Condition::SigInt = self.execute_while(expression, statements) {
                     return Condition::SigInt;
-=======
-            match statement {
-                Statement::Error(number) => self.previous_status = number,
-                Statement::Let { expression } => {
-                    self.previous_status = self.local(&expression);
-                }
-                Statement::Export(expression) => {
-                    self.previous_status = self.export(&expression);
-                }
-                Statement::While {
-                    expression,
-                    mut statements,
-                } => {
-                    self.flow_control.level += 1;
-                    collect_loops(&mut iterator, &mut statements, &mut self.flow_control.level);
-                    if let Condition::SigInt = self.execute_while(expression, statements) {
-                        return Condition::SigInt;
-                    }
->>>>>>> 1181d6ba
                 }
             }
             Statement::For {
