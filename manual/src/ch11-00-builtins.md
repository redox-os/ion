--- conflicted
+++ resolved
@@ -1,21 +1,5 @@
 # Builtin Commands
-<<<<<<< HEAD
-## random
-###Synopsis
-```
-random
-random SEED
-random START END
-random START STEP END
-random choice [ITEMS...]
-```
-
-###Description
-
-RANDOM generates a pseudo-random integer from a uniform distribution. The range (inclusive) is dependent on the arguments passed. No arguments indicate a range of [0; 32767]. If one argument is specified, the internal engine will be seeded with the argument for future invocations of RANDOM and no output will be produced. Two arguments indicate a range of [START; END]. Three arguments indicate a range of [START; END] with a spacing of STEP between possible outputs. RANDOM choice will select one random item from the succeeding arguments.
-
-NOTE: Due to limitations int the rand crate, seeding is not yet implemented
-=======
+
 ## alias
 ```
 alias NAME=DEFINITION
@@ -63,10 +47,15 @@
 If no process is specified, the most recently-used job is removed
 
 ## drop
-```
-drop VARIABLE
-```
-Delete a variable
+
+```
+drop STRING_VARIABLE
+drop -a ARRAY_VARIABLE
+```
+A builtin for dropping variables from the variables map. The default is to drop
+strings from the string variable map. The `-a` flag can be used to specify to drop
+an array from the array map.
+
 ## echo
 ```
 echo [ -h | --help ] [-e] [-n] [-s] [STRING]...
@@ -177,6 +166,26 @@
 pushd DIRECTORY
 ```
 Push a directory to the stack.
+
+## random
+
+```
+random
+random SEED
+random START END
+random START STEP END
+random choice [ITEMS...]
+```
+
+RANDOM generates a pseudo-random integer from a uniform distribution. The range (inclusive)
+is dependent on the arguments passed. No arguments indicate a range of [0; 32767]. If one
+argument is specified, the internal engine will be seeded with the argument for future
+invocations of RANDOM and no output will be produced. Two arguments indicate a range of
+[START; END]. Three arguments indicate a range of [START; END] with a spacing of STEP between
+possible outputs. RANDOM choice will select one random item from the succeeding arguments.
+
+> Due to limitations int the rand crate, seeding is not yet implemented
+
 ## read
 ```
 read VARIABLE
@@ -265,5 +274,4 @@
 ```
 which COMMAND
 ```
-Shows the full path of commands
->>>>>>> 39ed18fb
+Shows the full path of commands